--- conflicted
+++ resolved
@@ -31,11 +31,7 @@
 
 config SSB_PCIHOST_POSSIBLE
 	bool
-<<<<<<< HEAD
-	depends on SSB && (PCI = y || PCI = SSB) && PCI_DRIVERS_LEGACY
-=======
 	depends on SSB && (PCI = y || PCI = SSB) && (PCI_DRIVERS_LEGACY || !MIPS)
->>>>>>> 661e50bc
 	default y
 
 config SSB_PCIHOST
