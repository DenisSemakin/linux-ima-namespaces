/*
 * Copyright (c) 2016, Mellanox Technologies. All rights reserved.
 *
 * This software is available to you under a choice of one of two
 * licenses.  You may choose to be licensed under the terms of the GNU
 * General Public License (GPL) Version 2, available from the file
 * COPYING in the main directory of this source tree, or the
 * OpenIB.org BSD license below:
 *
 *     Redistribution and use in source and binary forms, with or
 *     without modification, are permitted provided that the following
 *     conditions are met:
 *
 *      - Redistributions of source code must retain the above
 *        copyright notice, this list of conditions and the following
 *        disclaimer.
 *
 *      - Redistributions in binary form must reproduce the above
 *        copyright notice, this list of conditions and the following
 *        disclaimer in the documentation and/or other materials
 *        provided with the distribution.
 *
 * THE SOFTWARE IS PROVIDED "AS IS", WITHOUT WARRANTY OF ANY KIND,
 * EXPRESS OR IMPLIED, INCLUDING BUT NOT LIMITED TO THE WARRANTIES OF
 * MERCHANTABILITY, FITNESS FOR A PARTICULAR PURPOSE AND
 * NONINFRINGEMENT. IN NO EVENT SHALL THE AUTHORS OR COPYRIGHT HOLDERS
 * BE LIABLE FOR ANY CLAIM, DAMAGES OR OTHER LIABILITY, WHETHER IN AN
 * ACTION OF CONTRACT, TORT OR OTHERWISE, ARISING FROM, OUT OF OR IN
 * CONNECTION WITH THE SOFTWARE OR THE USE OR OTHER DEALINGS IN THE
 * SOFTWARE.
 */

#include <linux/etherdevice.h>
#include <linux/idr.h>
#include <linux/mlx5/driver.h>
#include <linux/mlx5/mlx5_ifc.h>
#include <linux/mlx5/vport.h>
#include <linux/mlx5/fs.h>
#include "mlx5_core.h"
#include "eswitch.h"
#include "esw/indir_table.h"
#include "esw/acl/ofld.h"
#include "esw/indir_table.h"
#include "rdma.h"
#include "en.h"
#include "fs_core.h"
#include "lib/devcom.h"
#include "lib/eq.h"
#include "lib/fs_chains.h"
#include "en_tc.h"

/* There are two match-all miss flows, one for unicast dst mac and
 * one for multicast.
 */
#define MLX5_ESW_MISS_FLOWS (2)
#define UPLINK_REP_INDEX 0

/* Per vport tables */

#define MLX5_ESW_VPORT_TABLE_SIZE 128

/* This struct is used as a key to the hash table and we need it to be packed
 * so hash result is consistent
 */
struct mlx5_vport_key {
	u32 chain;
	u16 prio;
	u16 vport;
	u16 vhca_id;
} __packed;

struct mlx5_vport_tbl_attr {
	u16 chain;
	u16 prio;
	u16 vport;
};

struct mlx5_vport_table {
	struct hlist_node hlist;
	struct mlx5_flow_table *fdb;
	u32 num_rules;
	struct mlx5_vport_key key;
};

#define MLX5_ESW_VPORT_TBL_NUM_GROUPS  4

static struct mlx5_flow_table *
esw_vport_tbl_create(struct mlx5_eswitch *esw, struct mlx5_flow_namespace *ns)
{
	struct mlx5_flow_table_attr ft_attr = {};
	struct mlx5_flow_table *fdb;

	ft_attr.autogroup.max_num_groups = MLX5_ESW_VPORT_TBL_NUM_GROUPS;
	ft_attr.max_fte = MLX5_ESW_VPORT_TABLE_SIZE;
	ft_attr.prio = FDB_PER_VPORT;
	fdb = mlx5_create_auto_grouped_flow_table(ns, &ft_attr);
	if (IS_ERR(fdb)) {
		esw_warn(esw->dev, "Failed to create per vport FDB Table err %ld\n",
			 PTR_ERR(fdb));
	}

	return fdb;
}

static u32 flow_attr_to_vport_key(struct mlx5_eswitch *esw,
				  struct mlx5_vport_tbl_attr *attr,
				  struct mlx5_vport_key *key)
{
	key->vport = attr->vport;
	key->chain = attr->chain;
	key->prio = attr->prio;
	key->vhca_id = MLX5_CAP_GEN(esw->dev, vhca_id);
	return jhash(key, sizeof(*key), 0);
}

/* caller must hold vports.lock */
static struct mlx5_vport_table *
esw_vport_tbl_lookup(struct mlx5_eswitch *esw, struct mlx5_vport_key *skey, u32 key)
{
	struct mlx5_vport_table *e;

	hash_for_each_possible(esw->fdb_table.offloads.vports.table, e, hlist, key)
		if (!memcmp(&e->key, skey, sizeof(*skey)))
			return e;

	return NULL;
}

static void
esw_vport_tbl_put(struct mlx5_eswitch *esw, struct mlx5_vport_tbl_attr *attr)
{
	struct mlx5_vport_table *e;
	struct mlx5_vport_key key;
	u32 hkey;

	mutex_lock(&esw->fdb_table.offloads.vports.lock);
	hkey = flow_attr_to_vport_key(esw, attr, &key);
	e = esw_vport_tbl_lookup(esw, &key, hkey);
	if (!e || --e->num_rules)
		goto out;

	hash_del(&e->hlist);
	mlx5_destroy_flow_table(e->fdb);
	kfree(e);
out:
	mutex_unlock(&esw->fdb_table.offloads.vports.lock);
}

static struct mlx5_flow_table *
esw_vport_tbl_get(struct mlx5_eswitch *esw, struct mlx5_vport_tbl_attr *attr)
{
	struct mlx5_core_dev *dev = esw->dev;
	struct mlx5_flow_namespace *ns;
	struct mlx5_flow_table *fdb;
	struct mlx5_vport_table *e;
	struct mlx5_vport_key skey;
	u32 hkey;

	mutex_lock(&esw->fdb_table.offloads.vports.lock);
	hkey = flow_attr_to_vport_key(esw, attr, &skey);
	e = esw_vport_tbl_lookup(esw, &skey, hkey);
	if (e) {
		e->num_rules++;
		goto out;
	}

	e = kzalloc(sizeof(*e), GFP_KERNEL);
	if (!e) {
		fdb = ERR_PTR(-ENOMEM);
		goto err_alloc;
	}

	ns = mlx5_get_flow_namespace(dev, MLX5_FLOW_NAMESPACE_FDB);
	if (!ns) {
		esw_warn(dev, "Failed to get FDB namespace\n");
		fdb = ERR_PTR(-ENOENT);
		goto err_ns;
	}

	fdb = esw_vport_tbl_create(esw, ns);
	if (IS_ERR(fdb))
		goto err_ns;

	e->fdb = fdb;
	e->num_rules = 1;
	e->key = skey;
	hash_add(esw->fdb_table.offloads.vports.table, &e->hlist, hkey);
out:
	mutex_unlock(&esw->fdb_table.offloads.vports.lock);
	return e->fdb;

err_ns:
	kfree(e);
err_alloc:
	mutex_unlock(&esw->fdb_table.offloads.vports.lock);
	return fdb;
}

int mlx5_esw_vport_tbl_get(struct mlx5_eswitch *esw)
{
	struct mlx5_vport_tbl_attr attr;
	struct mlx5_flow_table *fdb;
	struct mlx5_vport *vport;
	int i;

	attr.chain = 0;
	attr.prio = 1;
	mlx5_esw_for_all_vports(esw, i, vport) {
		attr.vport = vport->vport;
		fdb = esw_vport_tbl_get(esw, &attr);
		if (IS_ERR(fdb))
			goto out;
	}
	return 0;

out:
	mlx5_esw_vport_tbl_put(esw);
	return PTR_ERR(fdb);
}

void mlx5_esw_vport_tbl_put(struct mlx5_eswitch *esw)
{
	struct mlx5_vport_tbl_attr attr;
	struct mlx5_vport *vport;
	int i;

	attr.chain = 0;
	attr.prio = 1;
	mlx5_esw_for_all_vports(esw, i, vport) {
		attr.vport = vport->vport;
		esw_vport_tbl_put(esw, &attr);
	}
}

/* End: Per vport tables */

static struct mlx5_eswitch_rep *mlx5_eswitch_get_rep(struct mlx5_eswitch *esw,
						     u16 vport_num)
{
	int idx = mlx5_eswitch_vport_num_to_index(esw, vport_num);

	WARN_ON(idx > esw->total_vports - 1);
	return &esw->offloads.vport_reps[idx];
}

static void
mlx5_eswitch_set_rule_flow_source(struct mlx5_eswitch *esw,
				  struct mlx5_flow_spec *spec,
				  struct mlx5_esw_flow_attr *attr)
{
	if (MLX5_CAP_ESW_FLOWTABLE(esw->dev, flow_source) &&
	    attr && attr->in_rep)
		spec->flow_context.flow_source =
			attr->in_rep->vport == MLX5_VPORT_UPLINK ?
				MLX5_FLOW_CONTEXT_FLOW_SOURCE_UPLINK :
				MLX5_FLOW_CONTEXT_FLOW_SOURCE_LOCAL_VPORT;
}

static void
mlx5_eswitch_set_rule_source_port(struct mlx5_eswitch *esw,
				  struct mlx5_flow_spec *spec,
				  struct mlx5_flow_attr *attr,
				  struct mlx5_eswitch *src_esw,
				  u16 vport)
{
	void *misc2;
	void *misc;

	/* Use metadata matching because vport is not represented by single
	 * VHCA in dual-port RoCE mode, and matching on source vport may fail.
	 */
	if (mlx5_eswitch_vport_match_metadata_enabled(esw)) {
		if (mlx5_esw_indir_table_decap_vport(attr))
			vport = mlx5_esw_indir_table_decap_vport(attr);
		misc2 = MLX5_ADDR_OF(fte_match_param, spec->match_value, misc_parameters_2);
		MLX5_SET(fte_match_set_misc2, misc2, metadata_reg_c_0,
			 mlx5_eswitch_get_vport_metadata_for_match(src_esw,
								   vport));

		misc2 = MLX5_ADDR_OF(fte_match_param, spec->match_criteria, misc_parameters_2);
		MLX5_SET(fte_match_set_misc2, misc2, metadata_reg_c_0,
			 mlx5_eswitch_get_vport_metadata_mask());

		spec->match_criteria_enable |= MLX5_MATCH_MISC_PARAMETERS_2;
	} else {
		misc = MLX5_ADDR_OF(fte_match_param, spec->match_value, misc_parameters);
		MLX5_SET(fte_match_set_misc, misc, source_port, vport);

		if (MLX5_CAP_ESW(esw->dev, merged_eswitch))
			MLX5_SET(fte_match_set_misc, misc,
				 source_eswitch_owner_vhca_id,
				 MLX5_CAP_GEN(src_esw->dev, vhca_id));

		misc = MLX5_ADDR_OF(fte_match_param, spec->match_criteria, misc_parameters);
		MLX5_SET_TO_ONES(fte_match_set_misc, misc, source_port);
		if (MLX5_CAP_ESW(esw->dev, merged_eswitch))
			MLX5_SET_TO_ONES(fte_match_set_misc, misc,
					 source_eswitch_owner_vhca_id);

		spec->match_criteria_enable |= MLX5_MATCH_MISC_PARAMETERS;
	}
}

static int
esw_setup_decap_indir(struct mlx5_eswitch *esw,
		      struct mlx5_flow_attr *attr,
		      struct mlx5_flow_spec *spec)
{
	struct mlx5_flow_table *ft;

	if (!(attr->flags & MLX5_ESW_ATTR_FLAG_SRC_REWRITE))
		return -EOPNOTSUPP;

	ft = mlx5_esw_indir_table_get(esw, attr, spec,
				      mlx5_esw_indir_table_decap_vport(attr), true);
	return PTR_ERR_OR_ZERO(ft);
}

static void
esw_cleanup_decap_indir(struct mlx5_eswitch *esw,
			struct mlx5_flow_attr *attr)
{
	if (mlx5_esw_indir_table_decap_vport(attr))
		mlx5_esw_indir_table_put(esw, attr,
					 mlx5_esw_indir_table_decap_vport(attr),
					 true);
}

static int
esw_setup_ft_dest(struct mlx5_flow_destination *dest,
		  struct mlx5_flow_act *flow_act,
		  struct mlx5_eswitch *esw,
		  struct mlx5_flow_attr *attr,
		  struct mlx5_flow_spec *spec,
		  int i)
{
	flow_act->flags |= FLOW_ACT_IGNORE_FLOW_LEVEL;
	dest[i].type = MLX5_FLOW_DESTINATION_TYPE_FLOW_TABLE;
	dest[i].ft = attr->dest_ft;

	if (mlx5_esw_indir_table_decap_vport(attr))
		return esw_setup_decap_indir(esw, attr, spec);
	return 0;
}

static void
esw_setup_slow_path_dest(struct mlx5_flow_destination *dest,
			 struct mlx5_flow_act *flow_act,
			 struct mlx5_fs_chains *chains,
			 int i)
{
	flow_act->flags |= FLOW_ACT_IGNORE_FLOW_LEVEL;
	dest[i].type = MLX5_FLOW_DESTINATION_TYPE_FLOW_TABLE;
	dest[i].ft = mlx5_chains_get_tc_end_ft(chains);
}

static int
esw_setup_chain_dest(struct mlx5_flow_destination *dest,
		     struct mlx5_flow_act *flow_act,
		     struct mlx5_fs_chains *chains,
		     u32 chain, u32 prio, u32 level,
		     int i)
{
	struct mlx5_flow_table *ft;

	flow_act->flags |= FLOW_ACT_IGNORE_FLOW_LEVEL;
	ft = mlx5_chains_get_table(chains, chain, prio, level);
	if (IS_ERR(ft))
		return PTR_ERR(ft);

	dest[i].type = MLX5_FLOW_DESTINATION_TYPE_FLOW_TABLE;
	dest[i].ft = ft;
	return  0;
}

static void esw_put_dest_tables_loop(struct mlx5_eswitch *esw, struct mlx5_flow_attr *attr,
				     int from, int to)
{
	struct mlx5_esw_flow_attr *esw_attr = attr->esw_attr;
	struct mlx5_fs_chains *chains = esw_chains(esw);
	int i;

	for (i = from; i < to; i++)
		if (esw_attr->dests[i].flags & MLX5_ESW_DEST_CHAIN_WITH_SRC_PORT_CHANGE)
			mlx5_chains_put_table(chains, 0, 1, 0);
		else if (mlx5_esw_indir_table_needed(esw, attr, esw_attr->dests[i].rep->vport,
						     esw_attr->dests[i].mdev))
			mlx5_esw_indir_table_put(esw, attr, esw_attr->dests[i].rep->vport,
						 false);
}

static bool
esw_is_chain_src_port_rewrite(struct mlx5_eswitch *esw, struct mlx5_esw_flow_attr *esw_attr)
{
	int i;

	for (i = esw_attr->split_count; i < esw_attr->out_count; i++)
		if (esw_attr->dests[i].flags & MLX5_ESW_DEST_CHAIN_WITH_SRC_PORT_CHANGE)
			return true;
	return false;
}

static int
esw_setup_chain_src_port_rewrite(struct mlx5_flow_destination *dest,
				 struct mlx5_flow_act *flow_act,
				 struct mlx5_eswitch *esw,
				 struct mlx5_fs_chains *chains,
				 struct mlx5_flow_attr *attr,
				 int *i)
{
	struct mlx5_esw_flow_attr *esw_attr = attr->esw_attr;
	int j, err;

	if (!(attr->flags & MLX5_ESW_ATTR_FLAG_SRC_REWRITE))
		return -EOPNOTSUPP;

	for (j = esw_attr->split_count; j < esw_attr->out_count; j++, (*i)++) {
		err = esw_setup_chain_dest(dest, flow_act, chains, attr->dest_chain, 1, 0, *i);
		if (err)
			goto err_setup_chain;
		flow_act->action |= MLX5_FLOW_CONTEXT_ACTION_PACKET_REFORMAT;
		flow_act->pkt_reformat = esw_attr->dests[j].pkt_reformat;
	}
	return 0;

err_setup_chain:
	esw_put_dest_tables_loop(esw, attr, esw_attr->split_count, j);
	return err;
}

static void esw_cleanup_chain_src_port_rewrite(struct mlx5_eswitch *esw,
					       struct mlx5_flow_attr *attr)
{
	struct mlx5_esw_flow_attr *esw_attr = attr->esw_attr;

	esw_put_dest_tables_loop(esw, attr, esw_attr->split_count, esw_attr->out_count);
}

static bool
esw_is_indir_table(struct mlx5_eswitch *esw, struct mlx5_flow_attr *attr)
{
	struct mlx5_esw_flow_attr *esw_attr = attr->esw_attr;
	int i;

	for (i = esw_attr->split_count; i < esw_attr->out_count; i++)
		if (mlx5_esw_indir_table_needed(esw, attr, esw_attr->dests[i].rep->vport,
						esw_attr->dests[i].mdev))
			return true;
	return false;
}

static int
esw_setup_indir_table(struct mlx5_flow_destination *dest,
		      struct mlx5_flow_act *flow_act,
		      struct mlx5_eswitch *esw,
		      struct mlx5_flow_attr *attr,
		      struct mlx5_flow_spec *spec,
		      bool ignore_flow_lvl,
		      int *i)
{
	struct mlx5_esw_flow_attr *esw_attr = attr->esw_attr;
	int j, err;

	if (!(attr->flags & MLX5_ESW_ATTR_FLAG_SRC_REWRITE))
		return -EOPNOTSUPP;

	for (j = esw_attr->split_count; j < esw_attr->out_count; j++, (*i)++) {
		if (ignore_flow_lvl)
			flow_act->flags |= FLOW_ACT_IGNORE_FLOW_LEVEL;
		dest[*i].type = MLX5_FLOW_DESTINATION_TYPE_FLOW_TABLE;

		dest[*i].ft = mlx5_esw_indir_table_get(esw, attr, spec,
						       esw_attr->dests[j].rep->vport, false);
		if (IS_ERR(dest[*i].ft)) {
			err = PTR_ERR(dest[*i].ft);
			goto err_indir_tbl_get;
		}
	}

	if (mlx5_esw_indir_table_decap_vport(attr)) {
		err = esw_setup_decap_indir(esw, attr, spec);
		if (err)
			goto err_indir_tbl_get;
	}

	return 0;

err_indir_tbl_get:
	esw_put_dest_tables_loop(esw, attr, esw_attr->split_count, j);
	return err;
}

static void esw_cleanup_indir_table(struct mlx5_eswitch *esw, struct mlx5_flow_attr *attr)
{
	struct mlx5_esw_flow_attr *esw_attr = attr->esw_attr;

	esw_put_dest_tables_loop(esw, attr, esw_attr->split_count, esw_attr->out_count);
	esw_cleanup_decap_indir(esw, attr);
}

static void
esw_cleanup_chain_dest(struct mlx5_fs_chains *chains, u32 chain, u32 prio, u32 level)
{
	mlx5_chains_put_table(chains, chain, prio, level);
}

static void
esw_setup_vport_dest(struct mlx5_flow_destination *dest, struct mlx5_flow_act *flow_act,
		     struct mlx5_eswitch *esw, struct mlx5_esw_flow_attr *esw_attr,
		     int attr_idx, int dest_idx, bool pkt_reformat)
{
	dest[dest_idx].type = MLX5_FLOW_DESTINATION_TYPE_VPORT;
	dest[dest_idx].vport.num = esw_attr->dests[attr_idx].rep->vport;
	dest[dest_idx].vport.vhca_id =
		MLX5_CAP_GEN(esw_attr->dests[attr_idx].mdev, vhca_id);
	if (MLX5_CAP_ESW(esw->dev, merged_eswitch))
		dest[dest_idx].vport.flags |= MLX5_FLOW_DEST_VPORT_VHCA_ID;
	if (esw_attr->dests[attr_idx].flags & MLX5_ESW_DEST_ENCAP) {
		if (pkt_reformat) {
			flow_act->action |= MLX5_FLOW_CONTEXT_ACTION_PACKET_REFORMAT;
			flow_act->pkt_reformat = esw_attr->dests[attr_idx].pkt_reformat;
		}
		dest[dest_idx].vport.flags |= MLX5_FLOW_DEST_VPORT_REFORMAT_ID;
		dest[dest_idx].vport.pkt_reformat = esw_attr->dests[attr_idx].pkt_reformat;
	}
}

static int
esw_setup_vport_dests(struct mlx5_flow_destination *dest, struct mlx5_flow_act *flow_act,
		      struct mlx5_eswitch *esw, struct mlx5_esw_flow_attr *esw_attr,
		      int i)
{
	int j;

	for (j = esw_attr->split_count; j < esw_attr->out_count; j++, i++)
		esw_setup_vport_dest(dest, flow_act, esw, esw_attr, j, i, true);
	return i;
}

static bool
esw_src_port_rewrite_supported(struct mlx5_eswitch *esw)
{
	return MLX5_CAP_GEN(esw->dev, reg_c_preserve) &&
	       mlx5_eswitch_vport_match_metadata_enabled(esw) &&
	       MLX5_CAP_ESW_FLOWTABLE_FDB(esw->dev, ignore_flow_level);
}

static int
esw_setup_dests(struct mlx5_flow_destination *dest,
		struct mlx5_flow_act *flow_act,
		struct mlx5_eswitch *esw,
		struct mlx5_flow_attr *attr,
		struct mlx5_flow_spec *spec,
		int *i)
{
	struct mlx5_esw_flow_attr *esw_attr = attr->esw_attr;
	struct mlx5_fs_chains *chains = esw_chains(esw);
	int err = 0;

	if (!mlx5_eswitch_termtbl_required(esw, attr, flow_act, spec) &&
<<<<<<< HEAD
	    MLX5_CAP_GEN(esw_attr->in_mdev, reg_c_preserve) &&
	    mlx5_eswitch_vport_match_metadata_enabled(esw) &&
	    MLX5_CAP_ESW_FLOWTABLE_FDB(esw->dev, ignore_flow_level))
=======
	    esw_src_port_rewrite_supported(esw))
>>>>>>> ffc9841d
		attr->flags |= MLX5_ESW_ATTR_FLAG_SRC_REWRITE;

	if (attr->dest_ft) {
		esw_setup_ft_dest(dest, flow_act, esw, attr, spec, *i);
		(*i)++;
	} else if (attr->flags & MLX5_ESW_ATTR_FLAG_SLOW_PATH) {
		esw_setup_slow_path_dest(dest, flow_act, chains, *i);
		(*i)++;
	} else if (attr->dest_chain) {
		err = esw_setup_chain_dest(dest, flow_act, chains, attr->dest_chain,
					   1, 0, *i);
		(*i)++;
	} else if (esw_is_indir_table(esw, attr)) {
		err = esw_setup_indir_table(dest, flow_act, esw, attr, spec, true, i);
	} else if (esw_is_chain_src_port_rewrite(esw, esw_attr)) {
		err = esw_setup_chain_src_port_rewrite(dest, flow_act, esw, chains, attr, i);
	} else {
		*i = esw_setup_vport_dests(dest, flow_act, esw, esw_attr, *i);
	}

	return err;
}

static void
esw_cleanup_dests(struct mlx5_eswitch *esw,
		  struct mlx5_flow_attr *attr)
{
	struct mlx5_esw_flow_attr *esw_attr = attr->esw_attr;
	struct mlx5_fs_chains *chains = esw_chains(esw);

	if (attr->dest_ft) {
		esw_cleanup_decap_indir(esw, attr);
	} else if (!(attr->flags & MLX5_ESW_ATTR_FLAG_SLOW_PATH)) {
		if (attr->dest_chain)
			esw_cleanup_chain_dest(chains, attr->dest_chain, 1, 0);
		else if (esw_is_indir_table(esw, attr))
			esw_cleanup_indir_table(esw, attr);
		else if (esw_is_chain_src_port_rewrite(esw, esw_attr))
			esw_cleanup_chain_src_port_rewrite(esw, attr);
	}
}

struct mlx5_flow_handle *
mlx5_eswitch_add_offloaded_rule(struct mlx5_eswitch *esw,
				struct mlx5_flow_spec *spec,
				struct mlx5_flow_attr *attr)
{
	struct mlx5_flow_destination dest[MLX5_MAX_FLOW_FWD_VPORTS + 1] = {};
	struct mlx5_flow_act flow_act = { .flags = FLOW_ACT_NO_APPEND, };
	struct mlx5_esw_flow_attr *esw_attr = attr->esw_attr;
	struct mlx5_fs_chains *chains = esw_chains(esw);
	bool split = !!(esw_attr->split_count);
	struct mlx5_vport_tbl_attr fwd_attr;
	struct mlx5_flow_handle *rule;
	struct mlx5_flow_table *fdb;
	int i = 0;

	if (esw->mode != MLX5_ESWITCH_OFFLOADS)
		return ERR_PTR(-EOPNOTSUPP);

	flow_act.action = attr->action;
	/* if per flow vlan pop/push is emulated, don't set that into the firmware */
	if (!mlx5_eswitch_vlan_actions_supported(esw->dev, 1))
		flow_act.action &= ~(MLX5_FLOW_CONTEXT_ACTION_VLAN_PUSH |
				     MLX5_FLOW_CONTEXT_ACTION_VLAN_POP);
	else if (flow_act.action & MLX5_FLOW_CONTEXT_ACTION_VLAN_PUSH) {
		flow_act.vlan[0].ethtype = ntohs(esw_attr->vlan_proto[0]);
		flow_act.vlan[0].vid = esw_attr->vlan_vid[0];
		flow_act.vlan[0].prio = esw_attr->vlan_prio[0];
		if (flow_act.action & MLX5_FLOW_CONTEXT_ACTION_VLAN_PUSH_2) {
			flow_act.vlan[1].ethtype = ntohs(esw_attr->vlan_proto[1]);
			flow_act.vlan[1].vid = esw_attr->vlan_vid[1];
			flow_act.vlan[1].prio = esw_attr->vlan_prio[1];
		}
	}

	mlx5_eswitch_set_rule_flow_source(esw, spec, esw_attr);

	if (flow_act.action & MLX5_FLOW_CONTEXT_ACTION_FWD_DEST) {
		int err;

		err = esw_setup_dests(dest, &flow_act, esw, attr, spec, &i);
		if (err) {
			rule = ERR_PTR(err);
			goto err_create_goto_table;
		}
	}

	if (esw_attr->decap_pkt_reformat)
		flow_act.pkt_reformat = esw_attr->decap_pkt_reformat;

	if (flow_act.action & MLX5_FLOW_CONTEXT_ACTION_COUNT) {
		dest[i].type = MLX5_FLOW_DESTINATION_TYPE_COUNTER;
		dest[i].counter_id = mlx5_fc_id(attr->counter);
		i++;
	}

	if (attr->outer_match_level != MLX5_MATCH_NONE)
		spec->match_criteria_enable |= MLX5_MATCH_OUTER_HEADERS;
	if (attr->inner_match_level != MLX5_MATCH_NONE)
		spec->match_criteria_enable |= MLX5_MATCH_INNER_HEADERS;

	if (flow_act.action & MLX5_FLOW_CONTEXT_ACTION_MOD_HDR)
		flow_act.modify_hdr = attr->modify_hdr;

	if (split) {
		fwd_attr.chain = attr->chain;
		fwd_attr.prio = attr->prio;
		fwd_attr.vport = esw_attr->in_rep->vport;

		fdb = esw_vport_tbl_get(esw, &fwd_attr);
	} else {
		if (attr->chain || attr->prio)
			fdb = mlx5_chains_get_table(chains, attr->chain,
						    attr->prio, 0);
		else
			fdb = attr->ft;

		if (!(attr->flags & MLX5_ESW_ATTR_FLAG_NO_IN_PORT))
			mlx5_eswitch_set_rule_source_port(esw, spec, attr,
							  esw_attr->in_mdev->priv.eswitch,
							  esw_attr->in_rep->vport);
	}
	if (IS_ERR(fdb)) {
		rule = ERR_CAST(fdb);
		goto err_esw_get;
	}

	if (mlx5_eswitch_termtbl_required(esw, attr, &flow_act, spec))
		rule = mlx5_eswitch_add_termtbl_rule(esw, fdb, spec, esw_attr,
						     &flow_act, dest, i);
	else
		rule = mlx5_add_flow_rules(fdb, spec, &flow_act, dest, i);
	if (IS_ERR(rule))
		goto err_add_rule;
	else
		atomic64_inc(&esw->offloads.num_flows);

	return rule;

err_add_rule:
	if (split)
		esw_vport_tbl_put(esw, &fwd_attr);
	else if (attr->chain || attr->prio)
		mlx5_chains_put_table(chains, attr->chain, attr->prio, 0);
err_esw_get:
	esw_cleanup_dests(esw, attr);
err_create_goto_table:
	return rule;
}

struct mlx5_flow_handle *
mlx5_eswitch_add_fwd_rule(struct mlx5_eswitch *esw,
			  struct mlx5_flow_spec *spec,
			  struct mlx5_flow_attr *attr)
{
	struct mlx5_flow_destination dest[MLX5_MAX_FLOW_FWD_VPORTS + 1] = {};
	struct mlx5_flow_act flow_act = { .flags = FLOW_ACT_NO_APPEND, };
	struct mlx5_esw_flow_attr *esw_attr = attr->esw_attr;
	struct mlx5_fs_chains *chains = esw_chains(esw);
	struct mlx5_vport_tbl_attr fwd_attr;
	struct mlx5_flow_table *fast_fdb;
	struct mlx5_flow_table *fwd_fdb;
	struct mlx5_flow_handle *rule;
	int i, err = 0;

	fast_fdb = mlx5_chains_get_table(chains, attr->chain, attr->prio, 0);
	if (IS_ERR(fast_fdb)) {
		rule = ERR_CAST(fast_fdb);
		goto err_get_fast;
	}

	fwd_attr.chain = attr->chain;
	fwd_attr.prio = attr->prio;
	fwd_attr.vport = esw_attr->in_rep->vport;
	fwd_fdb = esw_vport_tbl_get(esw, &fwd_attr);
	if (IS_ERR(fwd_fdb)) {
		rule = ERR_CAST(fwd_fdb);
		goto err_get_fwd;
	}

	flow_act.action = MLX5_FLOW_CONTEXT_ACTION_FWD_DEST;
	for (i = 0; i < esw_attr->split_count; i++) {
		if (esw_is_indir_table(esw, attr))
			err = esw_setup_indir_table(dest, &flow_act, esw, attr, spec, false, &i);
		else if (esw_is_chain_src_port_rewrite(esw, esw_attr))
			err = esw_setup_chain_src_port_rewrite(dest, &flow_act, esw, chains, attr,
							       &i);
		else
			esw_setup_vport_dest(dest, &flow_act, esw, esw_attr, i, i, false);

		if (err) {
			rule = ERR_PTR(err);
			goto err_chain_src_rewrite;
		}
	}
	dest[i].type = MLX5_FLOW_DESTINATION_TYPE_FLOW_TABLE;
	dest[i].ft = fwd_fdb;
	i++;

	mlx5_eswitch_set_rule_source_port(esw, spec, attr,
					  esw_attr->in_mdev->priv.eswitch,
					  esw_attr->in_rep->vport);

	if (attr->outer_match_level != MLX5_MATCH_NONE)
		spec->match_criteria_enable |= MLX5_MATCH_OUTER_HEADERS;

	flow_act.flags |= FLOW_ACT_IGNORE_FLOW_LEVEL;
	rule = mlx5_add_flow_rules(fast_fdb, spec, &flow_act, dest, i);

	if (IS_ERR(rule)) {
		i = esw_attr->split_count;
		goto err_chain_src_rewrite;
	}

	atomic64_inc(&esw->offloads.num_flows);

	return rule;
err_chain_src_rewrite:
	esw_put_dest_tables_loop(esw, attr, 0, i);
	esw_vport_tbl_put(esw, &fwd_attr);
err_get_fwd:
	mlx5_chains_put_table(chains, attr->chain, attr->prio, 0);
err_get_fast:
	return rule;
}

static void
__mlx5_eswitch_del_rule(struct mlx5_eswitch *esw,
			struct mlx5_flow_handle *rule,
			struct mlx5_flow_attr *attr,
			bool fwd_rule)
{
	struct mlx5_esw_flow_attr *esw_attr = attr->esw_attr;
	struct mlx5_fs_chains *chains = esw_chains(esw);
	bool split = (esw_attr->split_count > 0);
	struct mlx5_vport_tbl_attr fwd_attr;
	int i;

	mlx5_del_flow_rules(rule);

	if (!(attr->flags & MLX5_ESW_ATTR_FLAG_SLOW_PATH)) {
		/* unref the term table */
		for (i = 0; i < MLX5_MAX_FLOW_FWD_VPORTS; i++) {
			if (esw_attr->dests[i].termtbl)
				mlx5_eswitch_termtbl_put(esw, esw_attr->dests[i].termtbl);
		}
	}

	atomic64_dec(&esw->offloads.num_flows);

	if (fwd_rule || split) {
		fwd_attr.chain = attr->chain;
		fwd_attr.prio = attr->prio;
		fwd_attr.vport = esw_attr->in_rep->vport;
	}

	if (fwd_rule)  {
		esw_vport_tbl_put(esw, &fwd_attr);
		mlx5_chains_put_table(chains, attr->chain, attr->prio, 0);
		esw_put_dest_tables_loop(esw, attr, 0, esw_attr->split_count);
	} else {
		if (split)
			esw_vport_tbl_put(esw, &fwd_attr);
		else if (attr->chain || attr->prio)
			mlx5_chains_put_table(chains, attr->chain, attr->prio, 0);
		esw_cleanup_dests(esw, attr);
	}
}

void
mlx5_eswitch_del_offloaded_rule(struct mlx5_eswitch *esw,
				struct mlx5_flow_handle *rule,
				struct mlx5_flow_attr *attr)
{
	__mlx5_eswitch_del_rule(esw, rule, attr, false);
}

void
mlx5_eswitch_del_fwd_rule(struct mlx5_eswitch *esw,
			  struct mlx5_flow_handle *rule,
			  struct mlx5_flow_attr *attr)
{
	__mlx5_eswitch_del_rule(esw, rule, attr, true);
}

static int esw_set_global_vlan_pop(struct mlx5_eswitch *esw, u8 val)
{
	struct mlx5_eswitch_rep *rep;
	int i, err = 0;

	esw_debug(esw->dev, "%s applying global %s policy\n", __func__, val ? "pop" : "none");
	mlx5_esw_for_each_host_func_rep(esw, i, rep, esw->esw_funcs.num_vfs) {
		if (atomic_read(&rep->rep_data[REP_ETH].state) != REP_LOADED)
			continue;

		err = __mlx5_eswitch_set_vport_vlan(esw, rep->vport, 0, 0, val);
		if (err)
			goto out;
	}

out:
	return err;
}

static struct mlx5_eswitch_rep *
esw_vlan_action_get_vport(struct mlx5_esw_flow_attr *attr, bool push, bool pop)
{
	struct mlx5_eswitch_rep *in_rep, *out_rep, *vport = NULL;

	in_rep  = attr->in_rep;
	out_rep = attr->dests[0].rep;

	if (push)
		vport = in_rep;
	else if (pop)
		vport = out_rep;
	else
		vport = in_rep;

	return vport;
}

static int esw_add_vlan_action_check(struct mlx5_esw_flow_attr *attr,
				     bool push, bool pop, bool fwd)
{
	struct mlx5_eswitch_rep *in_rep, *out_rep;

	if ((push || pop) && !fwd)
		goto out_notsupp;

	in_rep  = attr->in_rep;
	out_rep = attr->dests[0].rep;

	if (push && in_rep->vport == MLX5_VPORT_UPLINK)
		goto out_notsupp;

	if (pop && out_rep->vport == MLX5_VPORT_UPLINK)
		goto out_notsupp;

	/* vport has vlan push configured, can't offload VF --> wire rules w.o it */
	if (!push && !pop && fwd)
		if (in_rep->vlan && out_rep->vport == MLX5_VPORT_UPLINK)
			goto out_notsupp;

	/* protects against (1) setting rules with different vlans to push and
	 * (2) setting rules w.o vlans (attr->vlan = 0) && w. vlans to push (!= 0)
	 */
	if (push && in_rep->vlan_refcount && (in_rep->vlan != attr->vlan_vid[0]))
		goto out_notsupp;

	return 0;

out_notsupp:
	return -EOPNOTSUPP;
}

int mlx5_eswitch_add_vlan_action(struct mlx5_eswitch *esw,
				 struct mlx5_flow_attr *attr)
{
	struct offloads_fdb *offloads = &esw->fdb_table.offloads;
	struct mlx5_esw_flow_attr *esw_attr = attr->esw_attr;
	struct mlx5_eswitch_rep *vport = NULL;
	bool push, pop, fwd;
	int err = 0;

	/* nop if we're on the vlan push/pop non emulation mode */
	if (mlx5_eswitch_vlan_actions_supported(esw->dev, 1))
		return 0;

	push = !!(attr->action & MLX5_FLOW_CONTEXT_ACTION_VLAN_PUSH);
	pop  = !!(attr->action & MLX5_FLOW_CONTEXT_ACTION_VLAN_POP);
	fwd  = !!((attr->action & MLX5_FLOW_CONTEXT_ACTION_FWD_DEST) &&
		   !attr->dest_chain);

	mutex_lock(&esw->state_lock);

	err = esw_add_vlan_action_check(esw_attr, push, pop, fwd);
	if (err)
		goto unlock;

	attr->flags &= ~MLX5_ESW_ATTR_FLAG_VLAN_HANDLED;

	vport = esw_vlan_action_get_vport(esw_attr, push, pop);

	if (!push && !pop && fwd) {
		/* tracks VF --> wire rules without vlan push action */
		if (esw_attr->dests[0].rep->vport == MLX5_VPORT_UPLINK) {
			vport->vlan_refcount++;
			attr->flags |= MLX5_ESW_ATTR_FLAG_VLAN_HANDLED;
		}

		goto unlock;
	}

	if (!push && !pop)
		goto unlock;

	if (!(offloads->vlan_push_pop_refcount)) {
		/* it's the 1st vlan rule, apply global vlan pop policy */
		err = esw_set_global_vlan_pop(esw, SET_VLAN_STRIP);
		if (err)
			goto out;
	}
	offloads->vlan_push_pop_refcount++;

	if (push) {
		if (vport->vlan_refcount)
			goto skip_set_push;

		err = __mlx5_eswitch_set_vport_vlan(esw, vport->vport, esw_attr->vlan_vid[0],
						    0, SET_VLAN_INSERT | SET_VLAN_STRIP);
		if (err)
			goto out;
		vport->vlan = esw_attr->vlan_vid[0];
skip_set_push:
		vport->vlan_refcount++;
	}
out:
	if (!err)
		attr->flags |= MLX5_ESW_ATTR_FLAG_VLAN_HANDLED;
unlock:
	mutex_unlock(&esw->state_lock);
	return err;
}

int mlx5_eswitch_del_vlan_action(struct mlx5_eswitch *esw,
				 struct mlx5_flow_attr *attr)
{
	struct offloads_fdb *offloads = &esw->fdb_table.offloads;
	struct mlx5_esw_flow_attr *esw_attr = attr->esw_attr;
	struct mlx5_eswitch_rep *vport = NULL;
	bool push, pop, fwd;
	int err = 0;

	/* nop if we're on the vlan push/pop non emulation mode */
	if (mlx5_eswitch_vlan_actions_supported(esw->dev, 1))
		return 0;

	if (!(attr->flags & MLX5_ESW_ATTR_FLAG_VLAN_HANDLED))
		return 0;

	push = !!(attr->action & MLX5_FLOW_CONTEXT_ACTION_VLAN_PUSH);
	pop  = !!(attr->action & MLX5_FLOW_CONTEXT_ACTION_VLAN_POP);
	fwd  = !!(attr->action & MLX5_FLOW_CONTEXT_ACTION_FWD_DEST);

	mutex_lock(&esw->state_lock);

	vport = esw_vlan_action_get_vport(esw_attr, push, pop);

	if (!push && !pop && fwd) {
		/* tracks VF --> wire rules without vlan push action */
		if (esw_attr->dests[0].rep->vport == MLX5_VPORT_UPLINK)
			vport->vlan_refcount--;

		goto out;
	}

	if (push) {
		vport->vlan_refcount--;
		if (vport->vlan_refcount)
			goto skip_unset_push;

		vport->vlan = 0;
		err = __mlx5_eswitch_set_vport_vlan(esw, vport->vport,
						    0, 0, SET_VLAN_STRIP);
		if (err)
			goto out;
	}

skip_unset_push:
	offloads->vlan_push_pop_refcount--;
	if (offloads->vlan_push_pop_refcount)
		goto out;

	/* no more vlan rules, stop global vlan pop policy */
	err = esw_set_global_vlan_pop(esw, 0);

out:
	mutex_unlock(&esw->state_lock);
	return err;
}

struct mlx5_flow_handle *
mlx5_eswitch_add_send_to_vport_rule(struct mlx5_eswitch *esw, u16 vport,
				    u32 sqn)
{
	struct mlx5_flow_act flow_act = {0};
	struct mlx5_flow_destination dest = {};
	struct mlx5_flow_handle *flow_rule;
	struct mlx5_flow_spec *spec;
	void *misc;

	spec = kvzalloc(sizeof(*spec), GFP_KERNEL);
	if (!spec) {
		flow_rule = ERR_PTR(-ENOMEM);
		goto out;
	}

	misc = MLX5_ADDR_OF(fte_match_param, spec->match_value, misc_parameters);
	MLX5_SET(fte_match_set_misc, misc, source_sqn, sqn);
	/* source vport is the esw manager */
	MLX5_SET(fte_match_set_misc, misc, source_port, esw->manager_vport);

	misc = MLX5_ADDR_OF(fte_match_param, spec->match_criteria, misc_parameters);
	MLX5_SET_TO_ONES(fte_match_set_misc, misc, source_sqn);
	MLX5_SET_TO_ONES(fte_match_set_misc, misc, source_port);

	spec->match_criteria_enable = MLX5_MATCH_MISC_PARAMETERS;
	dest.type = MLX5_FLOW_DESTINATION_TYPE_VPORT;
	dest.vport.num = vport;
	flow_act.action = MLX5_FLOW_CONTEXT_ACTION_FWD_DEST;

	flow_rule = mlx5_add_flow_rules(esw->fdb_table.offloads.slow_fdb,
					spec, &flow_act, &dest, 1);
	if (IS_ERR(flow_rule))
		esw_warn(esw->dev, "FDB: Failed to add send to vport rule err %ld\n", PTR_ERR(flow_rule));
out:
	kvfree(spec);
	return flow_rule;
}
EXPORT_SYMBOL(mlx5_eswitch_add_send_to_vport_rule);

void mlx5_eswitch_del_send_to_vport_rule(struct mlx5_flow_handle *rule)
{
	mlx5_del_flow_rules(rule);
}

static void mlx5_eswitch_del_send_to_vport_meta_rules(struct mlx5_eswitch *esw)
{
	struct mlx5_flow_handle **flows = esw->fdb_table.offloads.send_to_vport_meta_rules;
	int i = 0, num_vfs = esw->esw_funcs.num_vfs, vport_num;

	if (!num_vfs || !flows)
		return;

	mlx5_esw_for_each_vf_vport_num(esw, vport_num, num_vfs)
		mlx5_del_flow_rules(flows[i++]);

	kvfree(flows);
}

static int
mlx5_eswitch_add_send_to_vport_meta_rules(struct mlx5_eswitch *esw)
{
	int num_vfs, vport_num, rule_idx = 0, err = 0;
	struct mlx5_flow_destination dest = {};
	struct mlx5_flow_act flow_act = {0};
	struct mlx5_flow_handle *flow_rule;
	struct mlx5_flow_handle **flows;
	struct mlx5_flow_spec *spec;

	num_vfs = esw->esw_funcs.num_vfs;
	flows = kvzalloc(num_vfs * sizeof(*flows), GFP_KERNEL);
	if (!flows)
		return -ENOMEM;

	spec = kvzalloc(sizeof(*spec), GFP_KERNEL);
	if (!spec) {
		err = -ENOMEM;
		goto alloc_err;
	}

	MLX5_SET(fte_match_param, spec->match_criteria,
		 misc_parameters_2.metadata_reg_c_0, mlx5_eswitch_get_vport_metadata_mask());
	MLX5_SET(fte_match_param, spec->match_criteria,
		 misc_parameters_2.metadata_reg_c_1, ESW_TUN_MASK);
	MLX5_SET(fte_match_param, spec->match_value, misc_parameters_2.metadata_reg_c_1,
		 ESW_TUN_SLOW_TABLE_GOTO_VPORT_MARK);

	spec->match_criteria_enable = MLX5_MATCH_MISC_PARAMETERS_2;
	dest.type = MLX5_FLOW_DESTINATION_TYPE_VPORT;
	flow_act.action = MLX5_FLOW_CONTEXT_ACTION_FWD_DEST;

	mlx5_esw_for_each_vf_vport_num(esw, vport_num, num_vfs) {
		MLX5_SET(fte_match_param, spec->match_value, misc_parameters_2.metadata_reg_c_0,
			 mlx5_eswitch_get_vport_metadata_for_match(esw, vport_num));
		dest.vport.num = vport_num;

		flow_rule = mlx5_add_flow_rules(esw->fdb_table.offloads.slow_fdb,
						spec, &flow_act, &dest, 1);
		if (IS_ERR(flow_rule)) {
			err = PTR_ERR(flow_rule);
			esw_warn(esw->dev, "FDB: Failed to add send to vport meta rule idx %d, err %ld\n",
				 rule_idx, PTR_ERR(flow_rule));
			goto rule_err;
		}
		flows[rule_idx++] = flow_rule;
	}

	esw->fdb_table.offloads.send_to_vport_meta_rules = flows;
	kvfree(spec);
	return 0;

rule_err:
	while (--rule_idx >= 0)
		mlx5_del_flow_rules(flows[rule_idx]);
	kvfree(spec);
alloc_err:
	kvfree(flows);
	return err;
}

static bool mlx5_eswitch_reg_c1_loopback_supported(struct mlx5_eswitch *esw)
{
	return MLX5_CAP_ESW_FLOWTABLE(esw->dev, fdb_to_vport_reg_c_id) &
	       MLX5_FDB_TO_VPORT_REG_C_1;
}

static int esw_set_passing_vport_metadata(struct mlx5_eswitch *esw, bool enable)
{
	u32 out[MLX5_ST_SZ_DW(query_esw_vport_context_out)] = {};
	u32 min[MLX5_ST_SZ_DW(modify_esw_vport_context_in)] = {};
	u32 in[MLX5_ST_SZ_DW(query_esw_vport_context_in)] = {};
	u8 curr, wanted;
	int err;

	if (!mlx5_eswitch_reg_c1_loopback_supported(esw) &&
	    !mlx5_eswitch_vport_match_metadata_enabled(esw))
		return 0;

	MLX5_SET(query_esw_vport_context_in, in, opcode,
		 MLX5_CMD_OP_QUERY_ESW_VPORT_CONTEXT);
	err = mlx5_cmd_exec_inout(esw->dev, query_esw_vport_context, in, out);
	if (err)
		return err;

	curr = MLX5_GET(query_esw_vport_context_out, out,
			esw_vport_context.fdb_to_vport_reg_c_id);
	wanted = MLX5_FDB_TO_VPORT_REG_C_0;
	if (mlx5_eswitch_reg_c1_loopback_supported(esw))
		wanted |= MLX5_FDB_TO_VPORT_REG_C_1;

	if (enable)
		curr |= wanted;
	else
		curr &= ~wanted;

	MLX5_SET(modify_esw_vport_context_in, min,
		 esw_vport_context.fdb_to_vport_reg_c_id, curr);
	MLX5_SET(modify_esw_vport_context_in, min,
		 field_select.fdb_to_vport_reg_c_id, 1);

	err = mlx5_eswitch_modify_esw_vport_context(esw->dev, 0, false, min);
	if (!err) {
		if (enable && (curr & MLX5_FDB_TO_VPORT_REG_C_1))
			esw->flags |= MLX5_ESWITCH_REG_C1_LOOPBACK_ENABLED;
		else
			esw->flags &= ~MLX5_ESWITCH_REG_C1_LOOPBACK_ENABLED;
	}

	return err;
}

static void peer_miss_rules_setup(struct mlx5_eswitch *esw,
				  struct mlx5_core_dev *peer_dev,
				  struct mlx5_flow_spec *spec,
				  struct mlx5_flow_destination *dest)
{
	void *misc;

	if (mlx5_eswitch_vport_match_metadata_enabled(esw)) {
		misc = MLX5_ADDR_OF(fte_match_param, spec->match_criteria,
				    misc_parameters_2);
		MLX5_SET(fte_match_set_misc2, misc, metadata_reg_c_0,
			 mlx5_eswitch_get_vport_metadata_mask());

		spec->match_criteria_enable = MLX5_MATCH_MISC_PARAMETERS_2;
	} else {
		misc = MLX5_ADDR_OF(fte_match_param, spec->match_value,
				    misc_parameters);

		MLX5_SET(fte_match_set_misc, misc, source_eswitch_owner_vhca_id,
			 MLX5_CAP_GEN(peer_dev, vhca_id));

		spec->match_criteria_enable = MLX5_MATCH_MISC_PARAMETERS;

		misc = MLX5_ADDR_OF(fte_match_param, spec->match_criteria,
				    misc_parameters);
		MLX5_SET_TO_ONES(fte_match_set_misc, misc, source_port);
		MLX5_SET_TO_ONES(fte_match_set_misc, misc,
				 source_eswitch_owner_vhca_id);
	}

	dest->type = MLX5_FLOW_DESTINATION_TYPE_VPORT;
	dest->vport.num = peer_dev->priv.eswitch->manager_vport;
	dest->vport.vhca_id = MLX5_CAP_GEN(peer_dev, vhca_id);
	dest->vport.flags |= MLX5_FLOW_DEST_VPORT_VHCA_ID;
}

static void esw_set_peer_miss_rule_source_port(struct mlx5_eswitch *esw,
					       struct mlx5_eswitch *peer_esw,
					       struct mlx5_flow_spec *spec,
					       u16 vport)
{
	void *misc;

	if (mlx5_eswitch_vport_match_metadata_enabled(esw)) {
		misc = MLX5_ADDR_OF(fte_match_param, spec->match_value,
				    misc_parameters_2);
		MLX5_SET(fte_match_set_misc2, misc, metadata_reg_c_0,
			 mlx5_eswitch_get_vport_metadata_for_match(peer_esw,
								   vport));
	} else {
		misc = MLX5_ADDR_OF(fte_match_param, spec->match_value,
				    misc_parameters);
		MLX5_SET(fte_match_set_misc, misc, source_port, vport);
	}
}

static int esw_add_fdb_peer_miss_rules(struct mlx5_eswitch *esw,
				       struct mlx5_core_dev *peer_dev)
{
	struct mlx5_flow_destination dest = {};
	struct mlx5_flow_act flow_act = {0};
	struct mlx5_flow_handle **flows;
	struct mlx5_flow_handle *flow;
	struct mlx5_flow_spec *spec;
	/* total vports is the same for both e-switches */
	int nvports = esw->total_vports;
	void *misc;
	int err, i;

	spec = kvzalloc(sizeof(*spec), GFP_KERNEL);
	if (!spec)
		return -ENOMEM;

	peer_miss_rules_setup(esw, peer_dev, spec, &dest);

	flows = kvzalloc(nvports * sizeof(*flows), GFP_KERNEL);
	if (!flows) {
		err = -ENOMEM;
		goto alloc_flows_err;
	}

	flow_act.action = MLX5_FLOW_CONTEXT_ACTION_FWD_DEST;
	misc = MLX5_ADDR_OF(fte_match_param, spec->match_value,
			    misc_parameters);

	if (mlx5_core_is_ecpf_esw_manager(esw->dev)) {
		esw_set_peer_miss_rule_source_port(esw, peer_dev->priv.eswitch,
						   spec, MLX5_VPORT_PF);

		flow = mlx5_add_flow_rules(esw->fdb_table.offloads.slow_fdb,
					   spec, &flow_act, &dest, 1);
		if (IS_ERR(flow)) {
			err = PTR_ERR(flow);
			goto add_pf_flow_err;
		}
		flows[MLX5_VPORT_PF] = flow;
	}

	if (mlx5_ecpf_vport_exists(esw->dev)) {
		MLX5_SET(fte_match_set_misc, misc, source_port, MLX5_VPORT_ECPF);
		flow = mlx5_add_flow_rules(esw->fdb_table.offloads.slow_fdb,
					   spec, &flow_act, &dest, 1);
		if (IS_ERR(flow)) {
			err = PTR_ERR(flow);
			goto add_ecpf_flow_err;
		}
		flows[mlx5_eswitch_ecpf_idx(esw)] = flow;
	}

	mlx5_esw_for_each_vf_vport_num(esw, i, mlx5_core_max_vfs(esw->dev)) {
		esw_set_peer_miss_rule_source_port(esw,
						   peer_dev->priv.eswitch,
						   spec, i);

		flow = mlx5_add_flow_rules(esw->fdb_table.offloads.slow_fdb,
					   spec, &flow_act, &dest, 1);
		if (IS_ERR(flow)) {
			err = PTR_ERR(flow);
			goto add_vf_flow_err;
		}
		flows[i] = flow;
	}

	esw->fdb_table.offloads.peer_miss_rules = flows;

	kvfree(spec);
	return 0;

add_vf_flow_err:
	nvports = --i;
	mlx5_esw_for_each_vf_vport_num_reverse(esw, i, nvports)
		mlx5_del_flow_rules(flows[i]);

	if (mlx5_ecpf_vport_exists(esw->dev))
		mlx5_del_flow_rules(flows[mlx5_eswitch_ecpf_idx(esw)]);
add_ecpf_flow_err:
	if (mlx5_core_is_ecpf_esw_manager(esw->dev))
		mlx5_del_flow_rules(flows[MLX5_VPORT_PF]);
add_pf_flow_err:
	esw_warn(esw->dev, "FDB: Failed to add peer miss flow rule err %d\n", err);
	kvfree(flows);
alloc_flows_err:
	kvfree(spec);
	return err;
}

static void esw_del_fdb_peer_miss_rules(struct mlx5_eswitch *esw)
{
	struct mlx5_flow_handle **flows;
	int i;

	flows = esw->fdb_table.offloads.peer_miss_rules;

	mlx5_esw_for_each_vf_vport_num_reverse(esw, i,
					       mlx5_core_max_vfs(esw->dev))
		mlx5_del_flow_rules(flows[i]);

	if (mlx5_ecpf_vport_exists(esw->dev))
		mlx5_del_flow_rules(flows[mlx5_eswitch_ecpf_idx(esw)]);

	if (mlx5_core_is_ecpf_esw_manager(esw->dev))
		mlx5_del_flow_rules(flows[MLX5_VPORT_PF]);

	kvfree(flows);
}

static int esw_add_fdb_miss_rule(struct mlx5_eswitch *esw)
{
	struct mlx5_flow_act flow_act = {0};
	struct mlx5_flow_destination dest = {};
	struct mlx5_flow_handle *flow_rule = NULL;
	struct mlx5_flow_spec *spec;
	void *headers_c;
	void *headers_v;
	int err = 0;
	u8 *dmac_c;
	u8 *dmac_v;

	spec = kvzalloc(sizeof(*spec), GFP_KERNEL);
	if (!spec) {
		err = -ENOMEM;
		goto out;
	}

	spec->match_criteria_enable = MLX5_MATCH_OUTER_HEADERS;
	headers_c = MLX5_ADDR_OF(fte_match_param, spec->match_criteria,
				 outer_headers);
	dmac_c = MLX5_ADDR_OF(fte_match_param, headers_c,
			      outer_headers.dmac_47_16);
	dmac_c[0] = 0x01;

	dest.type = MLX5_FLOW_DESTINATION_TYPE_VPORT;
	dest.vport.num = esw->manager_vport;
	flow_act.action = MLX5_FLOW_CONTEXT_ACTION_FWD_DEST;

	flow_rule = mlx5_add_flow_rules(esw->fdb_table.offloads.slow_fdb,
					spec, &flow_act, &dest, 1);
	if (IS_ERR(flow_rule)) {
		err = PTR_ERR(flow_rule);
		esw_warn(esw->dev,  "FDB: Failed to add unicast miss flow rule err %d\n", err);
		goto out;
	}

	esw->fdb_table.offloads.miss_rule_uni = flow_rule;

	headers_v = MLX5_ADDR_OF(fte_match_param, spec->match_value,
				 outer_headers);
	dmac_v = MLX5_ADDR_OF(fte_match_param, headers_v,
			      outer_headers.dmac_47_16);
	dmac_v[0] = 0x01;
	flow_rule = mlx5_add_flow_rules(esw->fdb_table.offloads.slow_fdb,
					spec, &flow_act, &dest, 1);
	if (IS_ERR(flow_rule)) {
		err = PTR_ERR(flow_rule);
		esw_warn(esw->dev, "FDB: Failed to add multicast miss flow rule err %d\n", err);
		mlx5_del_flow_rules(esw->fdb_table.offloads.miss_rule_uni);
		goto out;
	}

	esw->fdb_table.offloads.miss_rule_multi = flow_rule;

out:
	kvfree(spec);
	return err;
}

struct mlx5_flow_handle *
esw_add_restore_rule(struct mlx5_eswitch *esw, u32 tag)
{
	struct mlx5_flow_act flow_act = { .flags = FLOW_ACT_NO_APPEND, };
	struct mlx5_flow_table *ft = esw->offloads.ft_offloads_restore;
	struct mlx5_flow_context *flow_context;
	struct mlx5_flow_handle *flow_rule;
	struct mlx5_flow_destination dest;
	struct mlx5_flow_spec *spec;
	void *misc;

	if (!mlx5_eswitch_reg_c1_loopback_supported(esw))
		return ERR_PTR(-EOPNOTSUPP);

	spec = kzalloc(sizeof(*spec), GFP_KERNEL);
	if (!spec)
		return ERR_PTR(-ENOMEM);

	misc = MLX5_ADDR_OF(fte_match_param, spec->match_criteria,
			    misc_parameters_2);
	MLX5_SET(fte_match_set_misc2, misc, metadata_reg_c_0,
		 ESW_CHAIN_TAG_METADATA_MASK);
	misc = MLX5_ADDR_OF(fte_match_param, spec->match_value,
			    misc_parameters_2);
	MLX5_SET(fte_match_set_misc2, misc, metadata_reg_c_0, tag);
	spec->match_criteria_enable = MLX5_MATCH_MISC_PARAMETERS_2;
	flow_act.action = MLX5_FLOW_CONTEXT_ACTION_FWD_DEST |
			  MLX5_FLOW_CONTEXT_ACTION_MOD_HDR;
	flow_act.modify_hdr = esw->offloads.restore_copy_hdr_id;

	flow_context = &spec->flow_context;
	flow_context->flags |= FLOW_CONTEXT_HAS_TAG;
	flow_context->flow_tag = tag;
	dest.type = MLX5_FLOW_DESTINATION_TYPE_FLOW_TABLE;
	dest.ft = esw->offloads.ft_offloads;

	flow_rule = mlx5_add_flow_rules(ft, spec, &flow_act, &dest, 1);
	kfree(spec);

	if (IS_ERR(flow_rule))
		esw_warn(esw->dev,
			 "Failed to create restore rule for tag: %d, err(%d)\n",
			 tag, (int)PTR_ERR(flow_rule));

	return flow_rule;
}

u32
esw_get_max_restore_tag(struct mlx5_eswitch *esw)
{
	return ESW_CHAIN_TAG_METADATA_MASK;
}

#define MAX_PF_SQ 256
#define MAX_SQ_NVPORTS 32

static void esw_set_flow_group_source_port(struct mlx5_eswitch *esw,
					   u32 *flow_group_in)
{
	void *match_criteria = MLX5_ADDR_OF(create_flow_group_in,
					    flow_group_in,
					    match_criteria);

	if (mlx5_eswitch_vport_match_metadata_enabled(esw)) {
		MLX5_SET(create_flow_group_in, flow_group_in,
			 match_criteria_enable,
			 MLX5_MATCH_MISC_PARAMETERS_2);

		MLX5_SET(fte_match_param, match_criteria,
			 misc_parameters_2.metadata_reg_c_0,
			 mlx5_eswitch_get_vport_metadata_mask());
	} else {
		MLX5_SET(create_flow_group_in, flow_group_in,
			 match_criteria_enable,
			 MLX5_MATCH_MISC_PARAMETERS);

		MLX5_SET_TO_ONES(fte_match_param, match_criteria,
				 misc_parameters.source_port);
	}
}

#if IS_ENABLED(CONFIG_MLX5_CLS_ACT)
#define fdb_modify_header_fwd_to_table_supported(esw) \
	(MLX5_CAP_ESW_FLOWTABLE((esw)->dev, fdb_modify_header_fwd_to_table))
static void esw_init_chains_offload_flags(struct mlx5_eswitch *esw, u32 *flags)
{
	struct mlx5_core_dev *dev = esw->dev;

	if (MLX5_CAP_ESW_FLOWTABLE_FDB(dev, ignore_flow_level))
		*flags |= MLX5_CHAINS_IGNORE_FLOW_LEVEL_SUPPORTED;

	if (!MLX5_CAP_ESW_FLOWTABLE(dev, multi_fdb_encap) &&
	    esw->offloads.encap != DEVLINK_ESWITCH_ENCAP_MODE_NONE) {
		*flags &= ~MLX5_CHAINS_AND_PRIOS_SUPPORTED;
		esw_warn(dev, "Tc chains and priorities offload aren't supported, update firmware if needed\n");
	} else if (!mlx5_eswitch_reg_c1_loopback_enabled(esw)) {
		*flags &= ~MLX5_CHAINS_AND_PRIOS_SUPPORTED;
		esw_warn(dev, "Tc chains and priorities offload aren't supported\n");
	} else if (!fdb_modify_header_fwd_to_table_supported(esw)) {
		/* Disabled when ttl workaround is needed, e.g
		 * when ESWITCH_IPV4_TTL_MODIFY_ENABLE = true in mlxconfig
		 */
		esw_warn(dev,
			 "Tc chains and priorities offload aren't supported, check firmware version, or mlxconfig settings\n");
		*flags &= ~MLX5_CHAINS_AND_PRIOS_SUPPORTED;
	} else {
		*flags |= MLX5_CHAINS_AND_PRIOS_SUPPORTED;
		esw_info(dev, "Supported tc chains and prios offload\n");
	}

	if (esw->offloads.encap != DEVLINK_ESWITCH_ENCAP_MODE_NONE)
		*flags |= MLX5_CHAINS_FT_TUNNEL_SUPPORTED;
}

static int
esw_chains_create(struct mlx5_eswitch *esw, struct mlx5_flow_table *miss_fdb)
{
	struct mlx5_core_dev *dev = esw->dev;
	struct mlx5_flow_table *nf_ft, *ft;
	struct mlx5_chains_attr attr = {};
	struct mlx5_fs_chains *chains;
	u32 fdb_max;
	int err;

	fdb_max = 1 << MLX5_CAP_ESW_FLOWTABLE_FDB(dev, log_max_ft_size);

	esw_init_chains_offload_flags(esw, &attr.flags);
	attr.ns = MLX5_FLOW_NAMESPACE_FDB;
	attr.max_ft_sz = fdb_max;
	attr.max_grp_num = esw->params.large_group_num;
	attr.default_ft = miss_fdb;
	attr.max_restore_tag = esw_get_max_restore_tag(esw);

	chains = mlx5_chains_create(dev, &attr);
	if (IS_ERR(chains)) {
		err = PTR_ERR(chains);
		esw_warn(dev, "Failed to create fdb chains err(%d)\n", err);
		return err;
	}

	esw->fdb_table.offloads.esw_chains_priv = chains;

	/* Create tc_end_ft which is the always created ft chain */
	nf_ft = mlx5_chains_get_table(chains, mlx5_chains_get_nf_ft_chain(chains),
				      1, 0);
	if (IS_ERR(nf_ft)) {
		err = PTR_ERR(nf_ft);
		goto nf_ft_err;
	}

	/* Always open the root for fast path */
	ft = mlx5_chains_get_table(chains, 0, 1, 0);
	if (IS_ERR(ft)) {
		err = PTR_ERR(ft);
		goto level_0_err;
	}

	/* Open level 1 for split fdb rules now if prios isn't supported  */
	if (!mlx5_chains_prios_supported(chains)) {
		err = mlx5_esw_vport_tbl_get(esw);
		if (err)
			goto level_1_err;
	}

	mlx5_chains_set_end_ft(chains, nf_ft);

	return 0;

level_1_err:
	mlx5_chains_put_table(chains, 0, 1, 0);
level_0_err:
	mlx5_chains_put_table(chains, mlx5_chains_get_nf_ft_chain(chains), 1, 0);
nf_ft_err:
	mlx5_chains_destroy(chains);
	esw->fdb_table.offloads.esw_chains_priv = NULL;

	return err;
}

static void
esw_chains_destroy(struct mlx5_eswitch *esw, struct mlx5_fs_chains *chains)
{
	if (!mlx5_chains_prios_supported(chains))
		mlx5_esw_vport_tbl_put(esw);
	mlx5_chains_put_table(chains, 0, 1, 0);
	mlx5_chains_put_table(chains, mlx5_chains_get_nf_ft_chain(chains), 1, 0);
	mlx5_chains_destroy(chains);
}

#else /* CONFIG_MLX5_CLS_ACT */

static int
esw_chains_create(struct mlx5_eswitch *esw, struct mlx5_flow_table *miss_fdb)
{ return 0; }

static void
esw_chains_destroy(struct mlx5_eswitch *esw, struct mlx5_fs_chains *chains)
{}

#endif

static int esw_create_offloads_fdb_tables(struct mlx5_eswitch *esw)
{
	int inlen = MLX5_ST_SZ_BYTES(create_flow_group_in);
	struct mlx5_flow_table_attr ft_attr = {};
	int num_vfs, table_size, ix, err = 0;
	struct mlx5_core_dev *dev = esw->dev;
	struct mlx5_flow_namespace *root_ns;
	struct mlx5_flow_table *fdb = NULL;
	u32 flags = 0, *flow_group_in;
	struct mlx5_flow_group *g;
	void *match_criteria;
	u8 *dmac;

	esw_debug(esw->dev, "Create offloads FDB Tables\n");

	flow_group_in = kvzalloc(inlen, GFP_KERNEL);
	if (!flow_group_in)
		return -ENOMEM;

	root_ns = mlx5_get_flow_namespace(dev, MLX5_FLOW_NAMESPACE_FDB);
	if (!root_ns) {
		esw_warn(dev, "Failed to get FDB flow namespace\n");
		err = -EOPNOTSUPP;
		goto ns_err;
	}
	esw->fdb_table.offloads.ns = root_ns;
	err = mlx5_flow_namespace_set_mode(root_ns,
					   esw->dev->priv.steering->mode);
	if (err) {
		esw_warn(dev, "Failed to set FDB namespace steering mode\n");
		goto ns_err;
	}

	table_size = esw->total_vports * MAX_SQ_NVPORTS + MAX_PF_SQ +
		MLX5_ESW_MISS_FLOWS + esw->total_vports + esw->esw_funcs.num_vfs;

	/* create the slow path fdb with encap set, so further table instances
	 * can be created at run time while VFs are probed if the FW allows that.
	 */
	if (esw->offloads.encap != DEVLINK_ESWITCH_ENCAP_MODE_NONE)
		flags |= (MLX5_FLOW_TABLE_TUNNEL_EN_REFORMAT |
			  MLX5_FLOW_TABLE_TUNNEL_EN_DECAP);

	ft_attr.flags = flags;
	ft_attr.max_fte = table_size;
	ft_attr.prio = FDB_SLOW_PATH;

	fdb = mlx5_create_flow_table(root_ns, &ft_attr);
	if (IS_ERR(fdb)) {
		err = PTR_ERR(fdb);
		esw_warn(dev, "Failed to create slow path FDB Table err %d\n", err);
		goto slow_fdb_err;
	}
	esw->fdb_table.offloads.slow_fdb = fdb;

	err = esw_chains_create(esw, fdb);
	if (err) {
		esw_warn(dev, "Failed to open fdb chains err(%d)\n", err);
		goto fdb_chains_err;
	}

	/* create send-to-vport group */
	MLX5_SET(create_flow_group_in, flow_group_in, match_criteria_enable,
		 MLX5_MATCH_MISC_PARAMETERS);

	match_criteria = MLX5_ADDR_OF(create_flow_group_in, flow_group_in, match_criteria);

	MLX5_SET_TO_ONES(fte_match_param, match_criteria, misc_parameters.source_sqn);
	MLX5_SET_TO_ONES(fte_match_param, match_criteria, misc_parameters.source_port);

	ix = esw->total_vports * MAX_SQ_NVPORTS + MAX_PF_SQ;
	MLX5_SET(create_flow_group_in, flow_group_in, start_flow_index, 0);
	MLX5_SET(create_flow_group_in, flow_group_in, end_flow_index, ix - 1);

	g = mlx5_create_flow_group(fdb, flow_group_in);
	if (IS_ERR(g)) {
		err = PTR_ERR(g);
		esw_warn(dev, "Failed to create send-to-vport flow group err(%d)\n", err);
		goto send_vport_err;
	}
	esw->fdb_table.offloads.send_to_vport_grp = g;

	if (esw_src_port_rewrite_supported(esw)) {
		/* meta send to vport */
		memset(flow_group_in, 0, inlen);
		MLX5_SET(create_flow_group_in, flow_group_in, match_criteria_enable,
			 MLX5_MATCH_MISC_PARAMETERS_2);

		match_criteria = MLX5_ADDR_OF(create_flow_group_in, flow_group_in, match_criteria);

		MLX5_SET(fte_match_param, match_criteria,
			 misc_parameters_2.metadata_reg_c_0,
			 mlx5_eswitch_get_vport_metadata_mask());
		MLX5_SET(fte_match_param, match_criteria,
			 misc_parameters_2.metadata_reg_c_1, ESW_TUN_MASK);

		num_vfs = esw->esw_funcs.num_vfs;
		if (num_vfs) {
			MLX5_SET(create_flow_group_in, flow_group_in, start_flow_index, ix);
			MLX5_SET(create_flow_group_in, flow_group_in,
				 end_flow_index, ix + num_vfs - 1);
			ix += num_vfs;

			g = mlx5_create_flow_group(fdb, flow_group_in);
			if (IS_ERR(g)) {
				err = PTR_ERR(g);
				esw_warn(dev, "Failed to create send-to-vport meta flow group err(%d)\n",
					 err);
				goto send_vport_meta_err;
			}
			esw->fdb_table.offloads.send_to_vport_meta_grp = g;

			err = mlx5_eswitch_add_send_to_vport_meta_rules(esw);
			if (err)
				goto meta_rule_err;
		}
	}

	if (MLX5_CAP_ESW(esw->dev, merged_eswitch)) {
		/* create peer esw miss group */
		memset(flow_group_in, 0, inlen);

		esw_set_flow_group_source_port(esw, flow_group_in);

		if (!mlx5_eswitch_vport_match_metadata_enabled(esw)) {
			match_criteria = MLX5_ADDR_OF(create_flow_group_in,
						      flow_group_in,
						      match_criteria);

			MLX5_SET_TO_ONES(fte_match_param, match_criteria,
					 misc_parameters.source_eswitch_owner_vhca_id);

			MLX5_SET(create_flow_group_in, flow_group_in,
				 source_eswitch_owner_vhca_id_valid, 1);
		}

		MLX5_SET(create_flow_group_in, flow_group_in, start_flow_index, ix);
		MLX5_SET(create_flow_group_in, flow_group_in, end_flow_index,
			 ix + esw->total_vports - 1);
		ix += esw->total_vports;

		g = mlx5_create_flow_group(fdb, flow_group_in);
		if (IS_ERR(g)) {
			err = PTR_ERR(g);
			esw_warn(dev, "Failed to create peer miss flow group err(%d)\n", err);
			goto peer_miss_err;
		}
		esw->fdb_table.offloads.peer_miss_grp = g;
	}

	/* create miss group */
	memset(flow_group_in, 0, inlen);
	MLX5_SET(create_flow_group_in, flow_group_in, match_criteria_enable,
		 MLX5_MATCH_OUTER_HEADERS);
	match_criteria = MLX5_ADDR_OF(create_flow_group_in, flow_group_in,
				      match_criteria);
	dmac = MLX5_ADDR_OF(fte_match_param, match_criteria,
			    outer_headers.dmac_47_16);
	dmac[0] = 0x01;

	MLX5_SET(create_flow_group_in, flow_group_in, start_flow_index, ix);
	MLX5_SET(create_flow_group_in, flow_group_in, end_flow_index,
		 ix + MLX5_ESW_MISS_FLOWS);

	g = mlx5_create_flow_group(fdb, flow_group_in);
	if (IS_ERR(g)) {
		err = PTR_ERR(g);
		esw_warn(dev, "Failed to create miss flow group err(%d)\n", err);
		goto miss_err;
	}
	esw->fdb_table.offloads.miss_grp = g;

	err = esw_add_fdb_miss_rule(esw);
	if (err)
		goto miss_rule_err;

	kvfree(flow_group_in);
	return 0;

miss_rule_err:
	mlx5_destroy_flow_group(esw->fdb_table.offloads.miss_grp);
miss_err:
	if (MLX5_CAP_ESW(esw->dev, merged_eswitch))
		mlx5_destroy_flow_group(esw->fdb_table.offloads.peer_miss_grp);
peer_miss_err:
	mlx5_eswitch_del_send_to_vport_meta_rules(esw);
meta_rule_err:
	if (esw->fdb_table.offloads.send_to_vport_meta_grp)
		mlx5_destroy_flow_group(esw->fdb_table.offloads.send_to_vport_meta_grp);
send_vport_meta_err:
	mlx5_destroy_flow_group(esw->fdb_table.offloads.send_to_vport_grp);
send_vport_err:
	esw_chains_destroy(esw, esw_chains(esw));
fdb_chains_err:
	mlx5_destroy_flow_table(esw->fdb_table.offloads.slow_fdb);
slow_fdb_err:
	/* Holds true only as long as DMFS is the default */
	mlx5_flow_namespace_set_mode(root_ns, MLX5_FLOW_STEERING_MODE_DMFS);
ns_err:
	kvfree(flow_group_in);
	return err;
}

static void esw_destroy_offloads_fdb_tables(struct mlx5_eswitch *esw)
{
	if (!esw->fdb_table.offloads.slow_fdb)
		return;

	esw_debug(esw->dev, "Destroy offloads FDB Tables\n");
	mlx5_del_flow_rules(esw->fdb_table.offloads.miss_rule_multi);
	mlx5_del_flow_rules(esw->fdb_table.offloads.miss_rule_uni);
	mlx5_eswitch_del_send_to_vport_meta_rules(esw);
	mlx5_destroy_flow_group(esw->fdb_table.offloads.send_to_vport_grp);
	if (esw->fdb_table.offloads.send_to_vport_meta_grp)
		mlx5_destroy_flow_group(esw->fdb_table.offloads.send_to_vport_meta_grp);
	if (MLX5_CAP_ESW(esw->dev, merged_eswitch))
		mlx5_destroy_flow_group(esw->fdb_table.offloads.peer_miss_grp);
	mlx5_destroy_flow_group(esw->fdb_table.offloads.miss_grp);

	esw_chains_destroy(esw, esw_chains(esw));

	mlx5_destroy_flow_table(esw->fdb_table.offloads.slow_fdb);
	/* Holds true only as long as DMFS is the default */
	mlx5_flow_namespace_set_mode(esw->fdb_table.offloads.ns,
				     MLX5_FLOW_STEERING_MODE_DMFS);
}

static int esw_create_offloads_table(struct mlx5_eswitch *esw)
{
	struct mlx5_flow_table_attr ft_attr = {};
	struct mlx5_core_dev *dev = esw->dev;
	struct mlx5_flow_table *ft_offloads;
	struct mlx5_flow_namespace *ns;
	int err = 0;

	ns = mlx5_get_flow_namespace(dev, MLX5_FLOW_NAMESPACE_OFFLOADS);
	if (!ns) {
		esw_warn(esw->dev, "Failed to get offloads flow namespace\n");
		return -EOPNOTSUPP;
	}

	ft_attr.max_fte = esw->total_vports + MLX5_ESW_MISS_FLOWS;
	ft_attr.prio = 1;

	ft_offloads = mlx5_create_flow_table(ns, &ft_attr);
	if (IS_ERR(ft_offloads)) {
		err = PTR_ERR(ft_offloads);
		esw_warn(esw->dev, "Failed to create offloads table, err %d\n", err);
		return err;
	}

	esw->offloads.ft_offloads = ft_offloads;
	return 0;
}

static void esw_destroy_offloads_table(struct mlx5_eswitch *esw)
{
	struct mlx5_esw_offload *offloads = &esw->offloads;

	mlx5_destroy_flow_table(offloads->ft_offloads);
}

static int esw_create_vport_rx_group(struct mlx5_eswitch *esw)
{
	int inlen = MLX5_ST_SZ_BYTES(create_flow_group_in);
	struct mlx5_flow_group *g;
	u32 *flow_group_in;
	int nvports;
	int err = 0;

	nvports = esw->total_vports + MLX5_ESW_MISS_FLOWS;
	flow_group_in = kvzalloc(inlen, GFP_KERNEL);
	if (!flow_group_in)
		return -ENOMEM;

	/* create vport rx group */
	esw_set_flow_group_source_port(esw, flow_group_in);

	MLX5_SET(create_flow_group_in, flow_group_in, start_flow_index, 0);
	MLX5_SET(create_flow_group_in, flow_group_in, end_flow_index, nvports - 1);

	g = mlx5_create_flow_group(esw->offloads.ft_offloads, flow_group_in);

	if (IS_ERR(g)) {
		err = PTR_ERR(g);
		mlx5_core_warn(esw->dev, "Failed to create vport rx group err %d\n", err);
		goto out;
	}

	esw->offloads.vport_rx_group = g;
out:
	kvfree(flow_group_in);
	return err;
}

static void esw_destroy_vport_rx_group(struct mlx5_eswitch *esw)
{
	mlx5_destroy_flow_group(esw->offloads.vport_rx_group);
}

struct mlx5_flow_handle *
mlx5_eswitch_create_vport_rx_rule(struct mlx5_eswitch *esw, u16 vport,
				  struct mlx5_flow_destination *dest)
{
	struct mlx5_flow_act flow_act = {0};
	struct mlx5_flow_handle *flow_rule;
	struct mlx5_flow_spec *spec;
	void *misc;

	spec = kvzalloc(sizeof(*spec), GFP_KERNEL);
	if (!spec) {
		flow_rule = ERR_PTR(-ENOMEM);
		goto out;
	}

	if (mlx5_eswitch_vport_match_metadata_enabled(esw)) {
		misc = MLX5_ADDR_OF(fte_match_param, spec->match_value, misc_parameters_2);
		MLX5_SET(fte_match_set_misc2, misc, metadata_reg_c_0,
			 mlx5_eswitch_get_vport_metadata_for_match(esw, vport));

		misc = MLX5_ADDR_OF(fte_match_param, spec->match_criteria, misc_parameters_2);
		MLX5_SET(fte_match_set_misc2, misc, metadata_reg_c_0,
			 mlx5_eswitch_get_vport_metadata_mask());

		spec->match_criteria_enable = MLX5_MATCH_MISC_PARAMETERS_2;
	} else {
		misc = MLX5_ADDR_OF(fte_match_param, spec->match_value, misc_parameters);
		MLX5_SET(fte_match_set_misc, misc, source_port, vport);

		misc = MLX5_ADDR_OF(fte_match_param, spec->match_criteria, misc_parameters);
		MLX5_SET_TO_ONES(fte_match_set_misc, misc, source_port);

		spec->match_criteria_enable = MLX5_MATCH_MISC_PARAMETERS;
	}

	flow_act.action = MLX5_FLOW_CONTEXT_ACTION_FWD_DEST;
	flow_rule = mlx5_add_flow_rules(esw->offloads.ft_offloads, spec,
					&flow_act, dest, 1);
	if (IS_ERR(flow_rule)) {
		esw_warn(esw->dev, "fs offloads: Failed to add vport rx rule err %ld\n", PTR_ERR(flow_rule));
		goto out;
	}

out:
	kvfree(spec);
	return flow_rule;
}


static int mlx5_eswitch_inline_mode_get(const struct mlx5_eswitch *esw, u8 *mode)
{
	u8 prev_mlx5_mode, mlx5_mode = MLX5_INLINE_MODE_L2;
	struct mlx5_core_dev *dev = esw->dev;
	int vport;

	if (!MLX5_CAP_GEN(dev, vport_group_manager))
		return -EOPNOTSUPP;

	if (esw->mode == MLX5_ESWITCH_NONE)
		return -EOPNOTSUPP;

	switch (MLX5_CAP_ETH(dev, wqe_inline_mode)) {
	case MLX5_CAP_INLINE_MODE_NOT_REQUIRED:
		mlx5_mode = MLX5_INLINE_MODE_NONE;
		goto out;
	case MLX5_CAP_INLINE_MODE_L2:
		mlx5_mode = MLX5_INLINE_MODE_L2;
		goto out;
	case MLX5_CAP_INLINE_MODE_VPORT_CONTEXT:
		goto query_vports;
	}

query_vports:
	mlx5_query_nic_vport_min_inline(dev, esw->first_host_vport, &prev_mlx5_mode);
	mlx5_esw_for_each_host_func_vport(esw, vport, esw->esw_funcs.num_vfs) {
		mlx5_query_nic_vport_min_inline(dev, vport, &mlx5_mode);
		if (prev_mlx5_mode != mlx5_mode)
			return -EINVAL;
		prev_mlx5_mode = mlx5_mode;
	}

out:
	*mode = mlx5_mode;
	return 0;
}

static void esw_destroy_restore_table(struct mlx5_eswitch *esw)
{
	struct mlx5_esw_offload *offloads = &esw->offloads;

	if (!mlx5_eswitch_reg_c1_loopback_supported(esw))
		return;

	mlx5_modify_header_dealloc(esw->dev, offloads->restore_copy_hdr_id);
	mlx5_destroy_flow_group(offloads->restore_group);
	mlx5_destroy_flow_table(offloads->ft_offloads_restore);
}

static int esw_create_restore_table(struct mlx5_eswitch *esw)
{
	u8 modact[MLX5_UN_SZ_BYTES(set_add_copy_action_in_auto)] = {};
	int inlen = MLX5_ST_SZ_BYTES(create_flow_group_in);
	struct mlx5_flow_table_attr ft_attr = {};
	struct mlx5_core_dev *dev = esw->dev;
	struct mlx5_flow_namespace *ns;
	struct mlx5_modify_hdr *mod_hdr;
	void *match_criteria, *misc;
	struct mlx5_flow_table *ft;
	struct mlx5_flow_group *g;
	u32 *flow_group_in;
	int err = 0;

	if (!mlx5_eswitch_reg_c1_loopback_supported(esw))
		return 0;

	ns = mlx5_get_flow_namespace(dev, MLX5_FLOW_NAMESPACE_OFFLOADS);
	if (!ns) {
		esw_warn(esw->dev, "Failed to get offloads flow namespace\n");
		return -EOPNOTSUPP;
	}

	flow_group_in = kvzalloc(inlen, GFP_KERNEL);
	if (!flow_group_in) {
		err = -ENOMEM;
		goto out_free;
	}

	ft_attr.max_fte = 1 << ESW_CHAIN_TAG_METADATA_BITS;
	ft = mlx5_create_flow_table(ns, &ft_attr);
	if (IS_ERR(ft)) {
		err = PTR_ERR(ft);
		esw_warn(esw->dev, "Failed to create restore table, err %d\n",
			 err);
		goto out_free;
	}

	match_criteria = MLX5_ADDR_OF(create_flow_group_in, flow_group_in,
				      match_criteria);
	misc = MLX5_ADDR_OF(fte_match_param, match_criteria,
			    misc_parameters_2);

	MLX5_SET(fte_match_set_misc2, misc, metadata_reg_c_0,
		 ESW_CHAIN_TAG_METADATA_MASK);
	MLX5_SET(create_flow_group_in, flow_group_in, start_flow_index, 0);
	MLX5_SET(create_flow_group_in, flow_group_in, end_flow_index,
		 ft_attr.max_fte - 1);
	MLX5_SET(create_flow_group_in, flow_group_in, match_criteria_enable,
		 MLX5_MATCH_MISC_PARAMETERS_2);
	g = mlx5_create_flow_group(ft, flow_group_in);
	if (IS_ERR(g)) {
		err = PTR_ERR(g);
		esw_warn(dev, "Failed to create restore flow group, err: %d\n",
			 err);
		goto err_group;
	}

	MLX5_SET(copy_action_in, modact, action_type, MLX5_ACTION_TYPE_COPY);
	MLX5_SET(copy_action_in, modact, src_field,
		 MLX5_ACTION_IN_FIELD_METADATA_REG_C_1);
	MLX5_SET(copy_action_in, modact, dst_field,
		 MLX5_ACTION_IN_FIELD_METADATA_REG_B);
	mod_hdr = mlx5_modify_header_alloc(esw->dev,
					   MLX5_FLOW_NAMESPACE_KERNEL, 1,
					   modact);
	if (IS_ERR(mod_hdr)) {
		err = PTR_ERR(mod_hdr);
		esw_warn(dev, "Failed to create restore mod header, err: %d\n",
			 err);
		goto err_mod_hdr;
	}

	esw->offloads.ft_offloads_restore = ft;
	esw->offloads.restore_group = g;
	esw->offloads.restore_copy_hdr_id = mod_hdr;

	kvfree(flow_group_in);

	return 0;

err_mod_hdr:
	mlx5_destroy_flow_group(g);
err_group:
	mlx5_destroy_flow_table(ft);
out_free:
	kvfree(flow_group_in);

	return err;
}

static int esw_offloads_start(struct mlx5_eswitch *esw,
			      struct netlink_ext_ack *extack)
{
	int err, err1;

	mlx5_eswitch_disable_locked(esw, false);
	err = mlx5_eswitch_enable_locked(esw, MLX5_ESWITCH_OFFLOADS,
					 esw->dev->priv.sriov.num_vfs);
	if (err) {
		NL_SET_ERR_MSG_MOD(extack,
				   "Failed setting eswitch to offloads");
		err1 = mlx5_eswitch_enable_locked(esw, MLX5_ESWITCH_LEGACY,
						  MLX5_ESWITCH_IGNORE_NUM_VFS);
		if (err1) {
			NL_SET_ERR_MSG_MOD(extack,
					   "Failed setting eswitch back to legacy");
		}
	}
	if (esw->offloads.inline_mode == MLX5_INLINE_MODE_NONE) {
		if (mlx5_eswitch_inline_mode_get(esw,
						 &esw->offloads.inline_mode)) {
			esw->offloads.inline_mode = MLX5_INLINE_MODE_L2;
			NL_SET_ERR_MSG_MOD(extack,
					   "Inline mode is different between vports");
		}
	}
	return err;
}

void esw_offloads_cleanup_reps(struct mlx5_eswitch *esw)
{
	kfree(esw->offloads.vport_reps);
}

int esw_offloads_init_reps(struct mlx5_eswitch *esw)
{
	int total_vports = esw->total_vports;
	struct mlx5_eswitch_rep *rep;
	int vport_index;
	u8 rep_type;

	esw->offloads.vport_reps = kcalloc(total_vports,
					   sizeof(struct mlx5_eswitch_rep),
					   GFP_KERNEL);
	if (!esw->offloads.vport_reps)
		return -ENOMEM;

	mlx5_esw_for_all_reps(esw, vport_index, rep) {
		rep->vport = mlx5_eswitch_index_to_vport_num(esw, vport_index);
		rep->vport_index = vport_index;

		for (rep_type = 0; rep_type < NUM_REP_TYPES; rep_type++)
			atomic_set(&rep->rep_data[rep_type].state,
				   REP_UNREGISTERED);
	}

	return 0;
}

static void __esw_offloads_unload_rep(struct mlx5_eswitch *esw,
				      struct mlx5_eswitch_rep *rep, u8 rep_type)
{
	if (atomic_cmpxchg(&rep->rep_data[rep_type].state,
			   REP_LOADED, REP_REGISTERED) == REP_LOADED)
		esw->offloads.rep_ops[rep_type]->unload(rep);
}

static void __unload_reps_sf_vport(struct mlx5_eswitch *esw, u8 rep_type)
{
	struct mlx5_eswitch_rep *rep;
	int i;

	mlx5_esw_for_each_sf_rep(esw, i, rep)
		__esw_offloads_unload_rep(esw, rep, rep_type);
}

static void __unload_reps_all_vport(struct mlx5_eswitch *esw, u8 rep_type)
{
	struct mlx5_eswitch_rep *rep;
	int i;

	__unload_reps_sf_vport(esw, rep_type);

	mlx5_esw_for_each_vf_rep_reverse(esw, i, rep, esw->esw_funcs.num_vfs)
		__esw_offloads_unload_rep(esw, rep, rep_type);

	if (mlx5_ecpf_vport_exists(esw->dev)) {
		rep = mlx5_eswitch_get_rep(esw, MLX5_VPORT_ECPF);
		__esw_offloads_unload_rep(esw, rep, rep_type);
	}

	if (mlx5_core_is_ecpf_esw_manager(esw->dev)) {
		rep = mlx5_eswitch_get_rep(esw, MLX5_VPORT_PF);
		__esw_offloads_unload_rep(esw, rep, rep_type);
	}

	rep = mlx5_eswitch_get_rep(esw, MLX5_VPORT_UPLINK);
	__esw_offloads_unload_rep(esw, rep, rep_type);
}

int mlx5_esw_offloads_rep_load(struct mlx5_eswitch *esw, u16 vport_num)
{
	struct mlx5_eswitch_rep *rep;
	int rep_type;
	int err;

	rep = mlx5_eswitch_get_rep(esw, vport_num);
	for (rep_type = 0; rep_type < NUM_REP_TYPES; rep_type++)
		if (atomic_cmpxchg(&rep->rep_data[rep_type].state,
				   REP_REGISTERED, REP_LOADED) == REP_REGISTERED) {
			err = esw->offloads.rep_ops[rep_type]->load(esw->dev, rep);
			if (err)
				goto err_reps;
		}

	return 0;

err_reps:
	atomic_set(&rep->rep_data[rep_type].state, REP_REGISTERED);
	for (--rep_type; rep_type >= 0; rep_type--)
		__esw_offloads_unload_rep(esw, rep, rep_type);
	return err;
}

void mlx5_esw_offloads_rep_unload(struct mlx5_eswitch *esw, u16 vport_num)
{
	struct mlx5_eswitch_rep *rep;
	int rep_type;

	rep = mlx5_eswitch_get_rep(esw, vport_num);
	for (rep_type = NUM_REP_TYPES - 1; rep_type >= 0; rep_type--)
		__esw_offloads_unload_rep(esw, rep, rep_type);
}

int esw_offloads_load_rep(struct mlx5_eswitch *esw, u16 vport_num)
{
	int err;

	if (esw->mode != MLX5_ESWITCH_OFFLOADS)
		return 0;

	err = mlx5_esw_offloads_devlink_port_register(esw, vport_num);
	if (err)
		return err;

	err = mlx5_esw_offloads_rep_load(esw, vport_num);
	if (err)
		goto load_err;
	return err;

load_err:
	mlx5_esw_offloads_devlink_port_unregister(esw, vport_num);
	return err;
}

void esw_offloads_unload_rep(struct mlx5_eswitch *esw, u16 vport_num)
{
	if (esw->mode != MLX5_ESWITCH_OFFLOADS)
		return;

	mlx5_esw_offloads_rep_unload(esw, vport_num);
	mlx5_esw_offloads_devlink_port_unregister(esw, vport_num);
}

#define ESW_OFFLOADS_DEVCOM_PAIR	(0)
#define ESW_OFFLOADS_DEVCOM_UNPAIR	(1)

static int mlx5_esw_offloads_pair(struct mlx5_eswitch *esw,
				  struct mlx5_eswitch *peer_esw)
{
	int err;

	err = esw_add_fdb_peer_miss_rules(esw, peer_esw->dev);
	if (err)
		return err;

	return 0;
}

static void mlx5_esw_offloads_unpair(struct mlx5_eswitch *esw)
{
#if IS_ENABLED(CONFIG_MLX5_CLS_ACT)
	mlx5e_tc_clean_fdb_peer_flows(esw);
#endif
	esw_del_fdb_peer_miss_rules(esw);
}

static int mlx5_esw_offloads_set_ns_peer(struct mlx5_eswitch *esw,
					 struct mlx5_eswitch *peer_esw,
					 bool pair)
{
	struct mlx5_flow_root_namespace *peer_ns;
	struct mlx5_flow_root_namespace *ns;
	int err;

	peer_ns = peer_esw->dev->priv.steering->fdb_root_ns;
	ns = esw->dev->priv.steering->fdb_root_ns;

	if (pair) {
		err = mlx5_flow_namespace_set_peer(ns, peer_ns);
		if (err)
			return err;

		err = mlx5_flow_namespace_set_peer(peer_ns, ns);
		if (err) {
			mlx5_flow_namespace_set_peer(ns, NULL);
			return err;
		}
	} else {
		mlx5_flow_namespace_set_peer(ns, NULL);
		mlx5_flow_namespace_set_peer(peer_ns, NULL);
	}

	return 0;
}

static int mlx5_esw_offloads_devcom_event(int event,
					  void *my_data,
					  void *event_data)
{
	struct mlx5_eswitch *esw = my_data;
	struct mlx5_devcom *devcom = esw->dev->priv.devcom;
	struct mlx5_eswitch *peer_esw = event_data;
	int err;

	switch (event) {
	case ESW_OFFLOADS_DEVCOM_PAIR:
		if (mlx5_eswitch_vport_match_metadata_enabled(esw) !=
		    mlx5_eswitch_vport_match_metadata_enabled(peer_esw))
			break;

		err = mlx5_esw_offloads_set_ns_peer(esw, peer_esw, true);
		if (err)
			goto err_out;
		err = mlx5_esw_offloads_pair(esw, peer_esw);
		if (err)
			goto err_peer;

		err = mlx5_esw_offloads_pair(peer_esw, esw);
		if (err)
			goto err_pair;

		mlx5_devcom_set_paired(devcom, MLX5_DEVCOM_ESW_OFFLOADS, true);
		break;

	case ESW_OFFLOADS_DEVCOM_UNPAIR:
		if (!mlx5_devcom_is_paired(devcom, MLX5_DEVCOM_ESW_OFFLOADS))
			break;

		mlx5_devcom_set_paired(devcom, MLX5_DEVCOM_ESW_OFFLOADS, false);
		mlx5_esw_offloads_unpair(peer_esw);
		mlx5_esw_offloads_unpair(esw);
		mlx5_esw_offloads_set_ns_peer(esw, peer_esw, false);
		break;
	}

	return 0;

err_pair:
	mlx5_esw_offloads_unpair(esw);
err_peer:
	mlx5_esw_offloads_set_ns_peer(esw, peer_esw, false);
err_out:
	mlx5_core_err(esw->dev, "esw offloads devcom event failure, event %u err %d",
		      event, err);
	return err;
}

static void esw_offloads_devcom_init(struct mlx5_eswitch *esw)
{
	struct mlx5_devcom *devcom = esw->dev->priv.devcom;

	INIT_LIST_HEAD(&esw->offloads.peer_flows);
	mutex_init(&esw->offloads.peer_mutex);

	if (!MLX5_CAP_ESW(esw->dev, merged_eswitch))
		return;

	mlx5_devcom_register_component(devcom,
				       MLX5_DEVCOM_ESW_OFFLOADS,
				       mlx5_esw_offloads_devcom_event,
				       esw);

	mlx5_devcom_send_event(devcom,
			       MLX5_DEVCOM_ESW_OFFLOADS,
			       ESW_OFFLOADS_DEVCOM_PAIR, esw);
}

static void esw_offloads_devcom_cleanup(struct mlx5_eswitch *esw)
{
	struct mlx5_devcom *devcom = esw->dev->priv.devcom;

	if (!MLX5_CAP_ESW(esw->dev, merged_eswitch))
		return;

	mlx5_devcom_send_event(devcom, MLX5_DEVCOM_ESW_OFFLOADS,
			       ESW_OFFLOADS_DEVCOM_UNPAIR, esw);

	mlx5_devcom_unregister_component(devcom, MLX5_DEVCOM_ESW_OFFLOADS);
}

static bool
esw_check_vport_match_metadata_supported(const struct mlx5_eswitch *esw)
{
	if (!MLX5_CAP_ESW(esw->dev, esw_uplink_ingress_acl))
		return false;

	if (!(MLX5_CAP_ESW_FLOWTABLE(esw->dev, fdb_to_vport_reg_c_id) &
	      MLX5_FDB_TO_VPORT_REG_C_0))
		return false;

	if (!MLX5_CAP_ESW_FLOWTABLE(esw->dev, flow_source))
		return false;

	if (mlx5_core_is_ecpf_esw_manager(esw->dev) ||
	    mlx5_ecpf_vport_exists(esw->dev))
		return false;

	return true;
}

u32 mlx5_esw_match_metadata_alloc(struct mlx5_eswitch *esw)
{
	u32 vport_end_ida = (1 << ESW_VPORT_BITS) - 1;
	u32 max_pf_num = (1 << ESW_PFNUM_BITS) - 1;
	u32 pf_num;
	int id;

	/* Only 4 bits of pf_num */
	pf_num = PCI_FUNC(esw->dev->pdev->devfn);
	if (pf_num > max_pf_num)
		return 0;

	/* Metadata is 4 bits of PFNUM and 12 bits of unique id */
	/* Use only non-zero vport_id (1-4095) for all PF's */
	id = ida_alloc_range(&esw->offloads.vport_metadata_ida, 1, vport_end_ida, GFP_KERNEL);
	if (id < 0)
		return 0;
	id = (pf_num << ESW_VPORT_BITS) | id;
	return id;
}

void mlx5_esw_match_metadata_free(struct mlx5_eswitch *esw, u32 metadata)
{
	u32 vport_bit_mask = (1 << ESW_VPORT_BITS) - 1;

	/* Metadata contains only 12 bits of actual ida id */
	ida_free(&esw->offloads.vport_metadata_ida, metadata & vport_bit_mask);
}

static int esw_offloads_vport_metadata_setup(struct mlx5_eswitch *esw,
					     struct mlx5_vport *vport)
{
	vport->default_metadata = mlx5_esw_match_metadata_alloc(esw);
	vport->metadata = vport->default_metadata;
	return vport->metadata ? 0 : -ENOSPC;
}

static void esw_offloads_vport_metadata_cleanup(struct mlx5_eswitch *esw,
						struct mlx5_vport *vport)
{
	if (!vport->default_metadata)
		return;

	WARN_ON(vport->metadata != vport->default_metadata);
	mlx5_esw_match_metadata_free(esw, vport->default_metadata);
}

static void esw_offloads_metadata_uninit(struct mlx5_eswitch *esw)
{
	struct mlx5_vport *vport;
	int i;

	if (!mlx5_eswitch_vport_match_metadata_enabled(esw))
		return;

	mlx5_esw_for_all_vports_reverse(esw, i, vport)
		esw_offloads_vport_metadata_cleanup(esw, vport);
}

static int esw_offloads_metadata_init(struct mlx5_eswitch *esw)
{
	struct mlx5_vport *vport;
	int err;
	int i;

	if (!mlx5_eswitch_vport_match_metadata_enabled(esw))
		return 0;

	mlx5_esw_for_all_vports(esw, i, vport) {
		err = esw_offloads_vport_metadata_setup(esw, vport);
		if (err)
			goto metadata_err;
	}

	return 0;

metadata_err:
	esw_offloads_metadata_uninit(esw);
	return err;
}

int
esw_vport_create_offloads_acl_tables(struct mlx5_eswitch *esw,
				     struct mlx5_vport *vport)
{
	int err;

	err = esw_acl_ingress_ofld_setup(esw, vport);
	if (err)
		return err;

	err = esw_acl_egress_ofld_setup(esw, vport);
	if (err)
		goto egress_err;

	return 0;

egress_err:
	esw_acl_ingress_ofld_cleanup(esw, vport);
	return err;
}

void
esw_vport_destroy_offloads_acl_tables(struct mlx5_eswitch *esw,
				      struct mlx5_vport *vport)
{
	esw_acl_egress_ofld_cleanup(vport);
	esw_acl_ingress_ofld_cleanup(esw, vport);
}

static int esw_create_uplink_offloads_acl_tables(struct mlx5_eswitch *esw)
{
	struct mlx5_vport *vport;

	vport = mlx5_eswitch_get_vport(esw, MLX5_VPORT_UPLINK);
	return esw_vport_create_offloads_acl_tables(esw, vport);
}

static void esw_destroy_uplink_offloads_acl_tables(struct mlx5_eswitch *esw)
{
	struct mlx5_vport *vport;

	vport = mlx5_eswitch_get_vport(esw, MLX5_VPORT_UPLINK);
	esw_vport_destroy_offloads_acl_tables(esw, vport);
}

static int esw_offloads_steering_init(struct mlx5_eswitch *esw)
{
	struct mlx5_esw_indir_table *indir;
	int err;

	memset(&esw->fdb_table.offloads, 0, sizeof(struct offloads_fdb));
	mutex_init(&esw->fdb_table.offloads.vports.lock);
	hash_init(esw->fdb_table.offloads.vports.table);

	indir = mlx5_esw_indir_table_init();
	if (IS_ERR(indir)) {
		err = PTR_ERR(indir);
		goto create_indir_err;
	}
	esw->fdb_table.offloads.indir = indir;

	err = esw_create_uplink_offloads_acl_tables(esw);
	if (err)
		goto create_acl_err;

	err = esw_create_offloads_table(esw);
	if (err)
		goto create_offloads_err;

	err = esw_create_restore_table(esw);
	if (err)
		goto create_restore_err;

	err = esw_create_offloads_fdb_tables(esw);
	if (err)
		goto create_fdb_err;

	err = esw_create_vport_rx_group(esw);
	if (err)
		goto create_fg_err;

	return 0;

create_fg_err:
	esw_destroy_offloads_fdb_tables(esw);
create_fdb_err:
	esw_destroy_restore_table(esw);
create_restore_err:
	esw_destroy_offloads_table(esw);
create_offloads_err:
	esw_destroy_uplink_offloads_acl_tables(esw);
create_acl_err:
	mlx5_esw_indir_table_destroy(esw->fdb_table.offloads.indir);
create_indir_err:
	mutex_destroy(&esw->fdb_table.offloads.vports.lock);
	return err;
}

static void esw_offloads_steering_cleanup(struct mlx5_eswitch *esw)
{
	esw_destroy_vport_rx_group(esw);
	esw_destroy_offloads_fdb_tables(esw);
	esw_destroy_restore_table(esw);
	esw_destroy_offloads_table(esw);
	esw_destroy_uplink_offloads_acl_tables(esw);
	mlx5_esw_indir_table_destroy(esw->fdb_table.offloads.indir);
	mutex_destroy(&esw->fdb_table.offloads.vports.lock);
}

static void
esw_vfs_changed_event_handler(struct mlx5_eswitch *esw, const u32 *out)
{
	bool host_pf_disabled;
	u16 new_num_vfs;

	new_num_vfs = MLX5_GET(query_esw_functions_out, out,
			       host_params_context.host_num_of_vfs);
	host_pf_disabled = MLX5_GET(query_esw_functions_out, out,
				    host_params_context.host_pf_disabled);

	if (new_num_vfs == esw->esw_funcs.num_vfs || host_pf_disabled)
		return;

	/* Number of VFs can only change from "0 to x" or "x to 0". */
	if (esw->esw_funcs.num_vfs > 0) {
		mlx5_eswitch_unload_vf_vports(esw, esw->esw_funcs.num_vfs);
	} else {
		int err;

		err = mlx5_eswitch_load_vf_vports(esw, new_num_vfs,
						  MLX5_VPORT_UC_ADDR_CHANGE);
		if (err)
			return;
	}
	esw->esw_funcs.num_vfs = new_num_vfs;
}

static void esw_functions_changed_event_handler(struct work_struct *work)
{
	struct mlx5_host_work *host_work;
	struct mlx5_eswitch *esw;
	const u32 *out;

	host_work = container_of(work, struct mlx5_host_work, work);
	esw = host_work->esw;

	out = mlx5_esw_query_functions(esw->dev);
	if (IS_ERR(out))
		goto out;

	esw_vfs_changed_event_handler(esw, out);
	kvfree(out);
out:
	kfree(host_work);
}

int mlx5_esw_funcs_changed_handler(struct notifier_block *nb, unsigned long type, void *data)
{
	struct mlx5_esw_functions *esw_funcs;
	struct mlx5_host_work *host_work;
	struct mlx5_eswitch *esw;

	host_work = kzalloc(sizeof(*host_work), GFP_ATOMIC);
	if (!host_work)
		return NOTIFY_DONE;

	esw_funcs = mlx5_nb_cof(nb, struct mlx5_esw_functions, nb);
	esw = container_of(esw_funcs, struct mlx5_eswitch, esw_funcs);

	host_work->esw = esw;

	INIT_WORK(&host_work->work, esw_functions_changed_event_handler);
	queue_work(esw->work_queue, &host_work->work);

	return NOTIFY_OK;
}

static int mlx5_esw_host_number_init(struct mlx5_eswitch *esw)
{
	const u32 *query_host_out;

	if (!mlx5_core_is_ecpf_esw_manager(esw->dev))
		return 0;

	query_host_out = mlx5_esw_query_functions(esw->dev);
	if (IS_ERR(query_host_out))
		return PTR_ERR(query_host_out);

	/* Mark non local controller with non zero controller number. */
	esw->offloads.host_number = MLX5_GET(query_esw_functions_out, query_host_out,
					     host_params_context.host_number);
	kvfree(query_host_out);
	return 0;
}

int esw_offloads_enable(struct mlx5_eswitch *esw)
{
	struct mlx5_vport *vport;
	int err, i;

	if (MLX5_CAP_ESW_FLOWTABLE_FDB(esw->dev, reformat) &&
	    MLX5_CAP_ESW_FLOWTABLE_FDB(esw->dev, decap))
		esw->offloads.encap = DEVLINK_ESWITCH_ENCAP_MODE_BASIC;
	else
		esw->offloads.encap = DEVLINK_ESWITCH_ENCAP_MODE_NONE;

	mutex_init(&esw->offloads.termtbl_mutex);
	mlx5_rdma_enable_roce(esw->dev);

	err = mlx5_esw_host_number_init(esw);
	if (err)
		goto err_metadata;

	if (esw_check_vport_match_metadata_supported(esw))
		esw->flags |= MLX5_ESWITCH_VPORT_MATCH_METADATA;

	err = esw_offloads_metadata_init(esw);
	if (err)
		goto err_metadata;

	err = esw_set_passing_vport_metadata(esw, true);
	if (err)
		goto err_vport_metadata;

	err = esw_offloads_steering_init(esw);
	if (err)
		goto err_steering_init;

	/* Representor will control the vport link state */
	mlx5_esw_for_each_vf_vport(esw, i, vport, esw->esw_funcs.num_vfs)
		vport->info.link_state = MLX5_VPORT_ADMIN_STATE_DOWN;

	/* Uplink vport rep must load first. */
	err = esw_offloads_load_rep(esw, MLX5_VPORT_UPLINK);
	if (err)
		goto err_uplink;

	err = mlx5_eswitch_enable_pf_vf_vports(esw, MLX5_VPORT_UC_ADDR_CHANGE);
	if (err)
		goto err_vports;

	esw_offloads_devcom_init(esw);

	return 0;

err_vports:
	esw_offloads_unload_rep(esw, MLX5_VPORT_UPLINK);
err_uplink:
	esw_offloads_steering_cleanup(esw);
err_steering_init:
	esw_set_passing_vport_metadata(esw, false);
err_vport_metadata:
	esw_offloads_metadata_uninit(esw);
err_metadata:
	esw->flags &= ~MLX5_ESWITCH_VPORT_MATCH_METADATA;
	mlx5_rdma_disable_roce(esw->dev);
	mutex_destroy(&esw->offloads.termtbl_mutex);
	return err;
}

static int esw_offloads_stop(struct mlx5_eswitch *esw,
			     struct netlink_ext_ack *extack)
{
	int err, err1;

	mlx5_eswitch_disable_locked(esw, false);
	err = mlx5_eswitch_enable_locked(esw, MLX5_ESWITCH_LEGACY,
					 MLX5_ESWITCH_IGNORE_NUM_VFS);
	if (err) {
		NL_SET_ERR_MSG_MOD(extack, "Failed setting eswitch to legacy");
		err1 = mlx5_eswitch_enable_locked(esw, MLX5_ESWITCH_OFFLOADS,
						  MLX5_ESWITCH_IGNORE_NUM_VFS);
		if (err1) {
			NL_SET_ERR_MSG_MOD(extack,
					   "Failed setting eswitch back to offloads");
		}
	}

	return err;
}

void esw_offloads_disable(struct mlx5_eswitch *esw)
{
	esw_offloads_devcom_cleanup(esw);
	mlx5_eswitch_disable_pf_vf_vports(esw);
	esw_offloads_unload_rep(esw, MLX5_VPORT_UPLINK);
	esw_set_passing_vport_metadata(esw, false);
	esw_offloads_steering_cleanup(esw);
	esw_offloads_metadata_uninit(esw);
	esw->flags &= ~MLX5_ESWITCH_VPORT_MATCH_METADATA;
	mlx5_rdma_disable_roce(esw->dev);
	mutex_destroy(&esw->offloads.termtbl_mutex);
	esw->offloads.encap = DEVLINK_ESWITCH_ENCAP_MODE_NONE;
}

static int esw_mode_from_devlink(u16 mode, u16 *mlx5_mode)
{
	switch (mode) {
	case DEVLINK_ESWITCH_MODE_LEGACY:
		*mlx5_mode = MLX5_ESWITCH_LEGACY;
		break;
	case DEVLINK_ESWITCH_MODE_SWITCHDEV:
		*mlx5_mode = MLX5_ESWITCH_OFFLOADS;
		break;
	default:
		return -EINVAL;
	}

	return 0;
}

static int esw_mode_to_devlink(u16 mlx5_mode, u16 *mode)
{
	switch (mlx5_mode) {
	case MLX5_ESWITCH_LEGACY:
		*mode = DEVLINK_ESWITCH_MODE_LEGACY;
		break;
	case MLX5_ESWITCH_OFFLOADS:
		*mode = DEVLINK_ESWITCH_MODE_SWITCHDEV;
		break;
	default:
		return -EINVAL;
	}

	return 0;
}

static int esw_inline_mode_from_devlink(u8 mode, u8 *mlx5_mode)
{
	switch (mode) {
	case DEVLINK_ESWITCH_INLINE_MODE_NONE:
		*mlx5_mode = MLX5_INLINE_MODE_NONE;
		break;
	case DEVLINK_ESWITCH_INLINE_MODE_LINK:
		*mlx5_mode = MLX5_INLINE_MODE_L2;
		break;
	case DEVLINK_ESWITCH_INLINE_MODE_NETWORK:
		*mlx5_mode = MLX5_INLINE_MODE_IP;
		break;
	case DEVLINK_ESWITCH_INLINE_MODE_TRANSPORT:
		*mlx5_mode = MLX5_INLINE_MODE_TCP_UDP;
		break;
	default:
		return -EINVAL;
	}

	return 0;
}

static int esw_inline_mode_to_devlink(u8 mlx5_mode, u8 *mode)
{
	switch (mlx5_mode) {
	case MLX5_INLINE_MODE_NONE:
		*mode = DEVLINK_ESWITCH_INLINE_MODE_NONE;
		break;
	case MLX5_INLINE_MODE_L2:
		*mode = DEVLINK_ESWITCH_INLINE_MODE_LINK;
		break;
	case MLX5_INLINE_MODE_IP:
		*mode = DEVLINK_ESWITCH_INLINE_MODE_NETWORK;
		break;
	case MLX5_INLINE_MODE_TCP_UDP:
		*mode = DEVLINK_ESWITCH_INLINE_MODE_TRANSPORT;
		break;
	default:
		return -EINVAL;
	}

	return 0;
}

static int eswitch_devlink_esw_mode_check(const struct mlx5_eswitch *esw)
{
	/* devlink commands in NONE eswitch mode are currently supported only
	 * on ECPF.
	 */
	return (esw->mode == MLX5_ESWITCH_NONE &&
		!mlx5_core_is_ecpf_esw_manager(esw->dev)) ? -EOPNOTSUPP : 0;
}

int mlx5_devlink_eswitch_mode_set(struct devlink *devlink, u16 mode,
				  struct netlink_ext_ack *extack)
{
	u16 cur_mlx5_mode, mlx5_mode = 0;
	struct mlx5_eswitch *esw;
	int err = 0;

	esw = mlx5_devlink_eswitch_get(devlink);
	if (IS_ERR(esw))
		return PTR_ERR(esw);

	if (esw_mode_from_devlink(mode, &mlx5_mode))
		return -EINVAL;

	mutex_lock(&esw->mode_lock);
	cur_mlx5_mode = esw->mode;
	if (cur_mlx5_mode == mlx5_mode)
		goto unlock;

	if (mode == DEVLINK_ESWITCH_MODE_SWITCHDEV)
		err = esw_offloads_start(esw, extack);
	else if (mode == DEVLINK_ESWITCH_MODE_LEGACY)
		err = esw_offloads_stop(esw, extack);
	else
		err = -EINVAL;

unlock:
	mutex_unlock(&esw->mode_lock);
	return err;
}

int mlx5_devlink_eswitch_mode_get(struct devlink *devlink, u16 *mode)
{
	struct mlx5_eswitch *esw;
	int err;

	esw = mlx5_devlink_eswitch_get(devlink);
	if (IS_ERR(esw))
		return PTR_ERR(esw);

	mutex_lock(&esw->mode_lock);
	err = eswitch_devlink_esw_mode_check(esw);
	if (err)
		goto unlock;

	err = esw_mode_to_devlink(esw->mode, mode);
unlock:
	mutex_unlock(&esw->mode_lock);
	return err;
}

int mlx5_devlink_eswitch_inline_mode_set(struct devlink *devlink, u8 mode,
					 struct netlink_ext_ack *extack)
{
	struct mlx5_core_dev *dev = devlink_priv(devlink);
	int err, vport, num_vport;
	struct mlx5_eswitch *esw;
	u8 mlx5_mode;

	esw = mlx5_devlink_eswitch_get(devlink);
	if (IS_ERR(esw))
		return PTR_ERR(esw);

	mutex_lock(&esw->mode_lock);
	err = eswitch_devlink_esw_mode_check(esw);
	if (err)
		goto out;

	switch (MLX5_CAP_ETH(dev, wqe_inline_mode)) {
	case MLX5_CAP_INLINE_MODE_NOT_REQUIRED:
		if (mode == DEVLINK_ESWITCH_INLINE_MODE_NONE)
			goto out;
		fallthrough;
	case MLX5_CAP_INLINE_MODE_L2:
		NL_SET_ERR_MSG_MOD(extack, "Inline mode can't be set");
		err = -EOPNOTSUPP;
		goto out;
	case MLX5_CAP_INLINE_MODE_VPORT_CONTEXT:
		break;
	}

	if (atomic64_read(&esw->offloads.num_flows) > 0) {
		NL_SET_ERR_MSG_MOD(extack,
				   "Can't set inline mode when flows are configured");
		err = -EOPNOTSUPP;
		goto out;
	}

	err = esw_inline_mode_from_devlink(mode, &mlx5_mode);
	if (err)
		goto out;

	mlx5_esw_for_each_host_func_vport(esw, vport, esw->esw_funcs.num_vfs) {
		err = mlx5_modify_nic_vport_min_inline(dev, vport, mlx5_mode);
		if (err) {
			NL_SET_ERR_MSG_MOD(extack,
					   "Failed to set min inline on vport");
			goto revert_inline_mode;
		}
	}

	esw->offloads.inline_mode = mlx5_mode;
	mutex_unlock(&esw->mode_lock);
	return 0;

revert_inline_mode:
	num_vport = --vport;
	mlx5_esw_for_each_host_func_vport_reverse(esw, vport, num_vport)
		mlx5_modify_nic_vport_min_inline(dev,
						 vport,
						 esw->offloads.inline_mode);
out:
	mutex_unlock(&esw->mode_lock);
	return err;
}

int mlx5_devlink_eswitch_inline_mode_get(struct devlink *devlink, u8 *mode)
{
	struct mlx5_eswitch *esw;
	int err;

	esw = mlx5_devlink_eswitch_get(devlink);
	if (IS_ERR(esw))
		return PTR_ERR(esw);

	mutex_lock(&esw->mode_lock);
	err = eswitch_devlink_esw_mode_check(esw);
	if (err)
		goto unlock;

	err = esw_inline_mode_to_devlink(esw->offloads.inline_mode, mode);
unlock:
	mutex_unlock(&esw->mode_lock);
	return err;
}

int mlx5_devlink_eswitch_encap_mode_set(struct devlink *devlink,
					enum devlink_eswitch_encap_mode encap,
					struct netlink_ext_ack *extack)
{
	struct mlx5_core_dev *dev = devlink_priv(devlink);
	struct mlx5_eswitch *esw;
	int err;

	esw = mlx5_devlink_eswitch_get(devlink);
	if (IS_ERR(esw))
		return PTR_ERR(esw);

	mutex_lock(&esw->mode_lock);
	err = eswitch_devlink_esw_mode_check(esw);
	if (err)
		goto unlock;

	if (encap != DEVLINK_ESWITCH_ENCAP_MODE_NONE &&
	    (!MLX5_CAP_ESW_FLOWTABLE_FDB(dev, reformat) ||
	     !MLX5_CAP_ESW_FLOWTABLE_FDB(dev, decap))) {
		err = -EOPNOTSUPP;
		goto unlock;
	}

	if (encap && encap != DEVLINK_ESWITCH_ENCAP_MODE_BASIC) {
		err = -EOPNOTSUPP;
		goto unlock;
	}

	if (esw->mode == MLX5_ESWITCH_LEGACY) {
		esw->offloads.encap = encap;
		goto unlock;
	}

	if (esw->offloads.encap == encap)
		goto unlock;

	if (atomic64_read(&esw->offloads.num_flows) > 0) {
		NL_SET_ERR_MSG_MOD(extack,
				   "Can't set encapsulation when flows are configured");
		err = -EOPNOTSUPP;
		goto unlock;
	}

	esw_destroy_offloads_fdb_tables(esw);

	esw->offloads.encap = encap;

	err = esw_create_offloads_fdb_tables(esw);

	if (err) {
		NL_SET_ERR_MSG_MOD(extack,
				   "Failed re-creating fast FDB table");
		esw->offloads.encap = !encap;
		(void)esw_create_offloads_fdb_tables(esw);
	}

unlock:
	mutex_unlock(&esw->mode_lock);
	return err;
}

int mlx5_devlink_eswitch_encap_mode_get(struct devlink *devlink,
					enum devlink_eswitch_encap_mode *encap)
{
	struct mlx5_eswitch *esw;
	int err;

	esw = mlx5_devlink_eswitch_get(devlink);
	if (IS_ERR(esw))
		return PTR_ERR(esw);


	mutex_lock(&esw->mode_lock);
	err = eswitch_devlink_esw_mode_check(esw);
	if (err)
		goto unlock;

	*encap = esw->offloads.encap;
unlock:
	mutex_unlock(&esw->mode_lock);
	return 0;
}

static bool
mlx5_eswitch_vport_has_rep(const struct mlx5_eswitch *esw, u16 vport_num)
{
	/* Currently, only ECPF based device has representor for host PF. */
	if (vport_num == MLX5_VPORT_PF &&
	    !mlx5_core_is_ecpf_esw_manager(esw->dev))
		return false;

	if (vport_num == MLX5_VPORT_ECPF &&
	    !mlx5_ecpf_vport_exists(esw->dev))
		return false;

	return true;
}

void mlx5_eswitch_register_vport_reps(struct mlx5_eswitch *esw,
				      const struct mlx5_eswitch_rep_ops *ops,
				      u8 rep_type)
{
	struct mlx5_eswitch_rep_data *rep_data;
	struct mlx5_eswitch_rep *rep;
	int i;

	esw->offloads.rep_ops[rep_type] = ops;
	mlx5_esw_for_all_reps(esw, i, rep) {
		if (likely(mlx5_eswitch_vport_has_rep(esw, i))) {
			rep_data = &rep->rep_data[rep_type];
			atomic_set(&rep_data->state, REP_REGISTERED);
		}
	}
}
EXPORT_SYMBOL(mlx5_eswitch_register_vport_reps);

void mlx5_eswitch_unregister_vport_reps(struct mlx5_eswitch *esw, u8 rep_type)
{
	struct mlx5_eswitch_rep *rep;
	int i;

	if (esw->mode == MLX5_ESWITCH_OFFLOADS)
		__unload_reps_all_vport(esw, rep_type);

	mlx5_esw_for_all_reps(esw, i, rep)
		atomic_set(&rep->rep_data[rep_type].state, REP_UNREGISTERED);
}
EXPORT_SYMBOL(mlx5_eswitch_unregister_vport_reps);

void *mlx5_eswitch_get_uplink_priv(struct mlx5_eswitch *esw, u8 rep_type)
{
	struct mlx5_eswitch_rep *rep;

	rep = mlx5_eswitch_get_rep(esw, MLX5_VPORT_UPLINK);
	return rep->rep_data[rep_type].priv;
}

void *mlx5_eswitch_get_proto_dev(struct mlx5_eswitch *esw,
				 u16 vport,
				 u8 rep_type)
{
	struct mlx5_eswitch_rep *rep;

	rep = mlx5_eswitch_get_rep(esw, vport);

	if (atomic_read(&rep->rep_data[rep_type].state) == REP_LOADED &&
	    esw->offloads.rep_ops[rep_type]->get_proto_dev)
		return esw->offloads.rep_ops[rep_type]->get_proto_dev(rep);
	return NULL;
}
EXPORT_SYMBOL(mlx5_eswitch_get_proto_dev);

void *mlx5_eswitch_uplink_get_proto_dev(struct mlx5_eswitch *esw, u8 rep_type)
{
	return mlx5_eswitch_get_proto_dev(esw, MLX5_VPORT_UPLINK, rep_type);
}
EXPORT_SYMBOL(mlx5_eswitch_uplink_get_proto_dev);

struct mlx5_eswitch_rep *mlx5_eswitch_vport_rep(struct mlx5_eswitch *esw,
						u16 vport)
{
	return mlx5_eswitch_get_rep(esw, vport);
}
EXPORT_SYMBOL(mlx5_eswitch_vport_rep);

bool mlx5_eswitch_is_vf_vport(const struct mlx5_eswitch *esw, u16 vport_num)
{
	return vport_num >= MLX5_VPORT_FIRST_VF &&
	       vport_num <= esw->dev->priv.sriov.max_vfs;
}

bool mlx5_eswitch_reg_c1_loopback_enabled(const struct mlx5_eswitch *esw)
{
	return !!(esw->flags & MLX5_ESWITCH_REG_C1_LOOPBACK_ENABLED);
}
EXPORT_SYMBOL(mlx5_eswitch_reg_c1_loopback_enabled);

bool mlx5_eswitch_vport_match_metadata_enabled(const struct mlx5_eswitch *esw)
{
	return !!(esw->flags & MLX5_ESWITCH_VPORT_MATCH_METADATA);
}
EXPORT_SYMBOL(mlx5_eswitch_vport_match_metadata_enabled);

u32 mlx5_eswitch_get_vport_metadata_for_match(struct mlx5_eswitch *esw,
					      u16 vport_num)
{
	struct mlx5_vport *vport = mlx5_eswitch_get_vport(esw, vport_num);

	if (WARN_ON_ONCE(IS_ERR(vport)))
		return 0;

	return vport->metadata << (32 - ESW_SOURCE_PORT_METADATA_BITS);
}
EXPORT_SYMBOL(mlx5_eswitch_get_vport_metadata_for_match);

int mlx5_esw_offloads_sf_vport_enable(struct mlx5_eswitch *esw, struct devlink_port *dl_port,
				      u16 vport_num, u32 sfnum)
{
	int err;

	err = mlx5_esw_vport_enable(esw, vport_num, MLX5_VPORT_UC_ADDR_CHANGE);
	if (err)
		return err;

	err = mlx5_esw_devlink_sf_port_register(esw, dl_port, vport_num, sfnum);
	if (err)
		goto devlink_err;

	err = mlx5_esw_offloads_rep_load(esw, vport_num);
	if (err)
		goto rep_err;
	return 0;

rep_err:
	mlx5_esw_devlink_sf_port_unregister(esw, vport_num);
devlink_err:
	mlx5_esw_vport_disable(esw, vport_num);
	return err;
}

void mlx5_esw_offloads_sf_vport_disable(struct mlx5_eswitch *esw, u16 vport_num)
{
	mlx5_esw_offloads_rep_unload(esw, vport_num);
	mlx5_esw_devlink_sf_port_unregister(esw, vport_num);
	mlx5_esw_vport_disable(esw, vport_num);
}

static int mlx5_esw_query_vport_vhca_id(struct mlx5_eswitch *esw, u16 vport_num, u16 *vhca_id)
{
	int query_out_sz = MLX5_ST_SZ_BYTES(query_hca_cap_out);
	void *query_ctx;
	void *hca_caps;
	int err;

	*vhca_id = 0;
	if (mlx5_esw_is_manager_vport(esw, vport_num) ||
	    !MLX5_CAP_GEN(esw->dev, vhca_resource_manager))
		return -EPERM;

	query_ctx = kzalloc(query_out_sz, GFP_KERNEL);
	if (!query_ctx)
		return -ENOMEM;

	err = mlx5_vport_get_other_func_cap(esw->dev, vport_num, query_ctx);
	if (err)
		goto out_free;

	hca_caps = MLX5_ADDR_OF(query_hca_cap_out, query_ctx, capability);
	*vhca_id = MLX5_GET(cmd_hca_cap, hca_caps, vhca_id);

out_free:
	kfree(query_ctx);
	return err;
}

int mlx5_esw_vport_vhca_id_set(struct mlx5_eswitch *esw, u16 vport_num)
{
	u16 *old_entry, *vhca_map_entry, vhca_id;
	int err;

	err = mlx5_esw_query_vport_vhca_id(esw, vport_num, &vhca_id);
	if (err) {
		esw_warn(esw->dev, "Getting vhca_id for vport failed (vport=%u,err=%d)\n",
			 vport_num, err);
		return err;
	}

	vhca_map_entry = kmalloc(sizeof(*vhca_map_entry), GFP_KERNEL);
	if (!vhca_map_entry)
		return -ENOMEM;

	*vhca_map_entry = vport_num;
	old_entry = xa_store(&esw->offloads.vhca_map, vhca_id, vhca_map_entry, GFP_KERNEL);
	if (xa_is_err(old_entry)) {
		kfree(vhca_map_entry);
		return xa_err(old_entry);
	}
	kfree(old_entry);
	return 0;
}

void mlx5_esw_vport_vhca_id_clear(struct mlx5_eswitch *esw, u16 vport_num)
{
	u16 *vhca_map_entry, vhca_id;
	int err;

	err = mlx5_esw_query_vport_vhca_id(esw, vport_num, &vhca_id);
	if (err)
		esw_warn(esw->dev, "Getting vhca_id for vport failed (vport=%hu,err=%d)\n",
			 vport_num, err);

	vhca_map_entry = xa_erase(&esw->offloads.vhca_map, vhca_id);
	kfree(vhca_map_entry);
}

int mlx5_eswitch_vhca_id_to_vport(struct mlx5_eswitch *esw, u16 vhca_id, u16 *vport_num)
{
	u16 *res = xa_load(&esw->offloads.vhca_map, vhca_id);

	if (!res)
		return -ENOENT;

	*vport_num = *res;
	return 0;
}

u32 mlx5_eswitch_get_vport_metadata_for_set(struct mlx5_eswitch *esw,
					    u16 vport_num)
{
	struct mlx5_vport *vport = mlx5_eswitch_get_vport(esw, vport_num);

	if (WARN_ON_ONCE(IS_ERR(vport)))
		return 0;

	return vport->metadata;
}
EXPORT_SYMBOL(mlx5_eswitch_get_vport_metadata_for_set);<|MERGE_RESOLUTION|>--- conflicted
+++ resolved
@@ -558,13 +558,7 @@
 	int err = 0;
 
 	if (!mlx5_eswitch_termtbl_required(esw, attr, flow_act, spec) &&
-<<<<<<< HEAD
-	    MLX5_CAP_GEN(esw_attr->in_mdev, reg_c_preserve) &&
-	    mlx5_eswitch_vport_match_metadata_enabled(esw) &&
-	    MLX5_CAP_ESW_FLOWTABLE_FDB(esw->dev, ignore_flow_level))
-=======
 	    esw_src_port_rewrite_supported(esw))
->>>>>>> ffc9841d
 		attr->flags |= MLX5_ESW_ATTR_FLAG_SRC_REWRITE;
 
 	if (attr->dest_ft) {
