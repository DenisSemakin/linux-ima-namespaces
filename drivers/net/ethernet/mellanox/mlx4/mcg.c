/*
 * Copyright (c) 2006, 2007 Cisco Systems, Inc.  All rights reserved.
 * Copyright (c) 2007, 2008 Mellanox Technologies. All rights reserved.
 *
 * This software is available to you under a choice of one of two
 * licenses.  You may choose to be licensed under the terms of the GNU
 * General Public License (GPL) Version 2, available from the file
 * COPYING in the main directory of this source tree, or the
 * OpenIB.org BSD license below:
 *
 *     Redistribution and use in source and binary forms, with or
 *     without modification, are permitted provided that the following
 *     conditions are met:
 *
 *      - Redistributions of source code must retain the above
 *        copyright notice, this list of conditions and the following
 *        disclaimer.
 *
 *      - Redistributions in binary form must reproduce the above
 *        copyright notice, this list of conditions and the following
 *        disclaimer in the documentation and/or other materials
 *        provided with the distribution.
 *
 * THE SOFTWARE IS PROVIDED "AS IS", WITHOUT WARRANTY OF ANY KIND,
 * EXPRESS OR IMPLIED, INCLUDING BUT NOT LIMITED TO THE WARRANTIES OF
 * MERCHANTABILITY, FITNESS FOR A PARTICULAR PURPOSE AND
 * NONINFRINGEMENT. IN NO EVENT SHALL THE AUTHORS OR COPYRIGHT HOLDERS
 * BE LIABLE FOR ANY CLAIM, DAMAGES OR OTHER LIABILITY, WHETHER IN AN
 * ACTION OF CONTRACT, TORT OR OTHERWISE, ARISING FROM, OUT OF OR IN
 * CONNECTION WITH THE SOFTWARE OR THE USE OR OTHER DEALINGS IN THE
 * SOFTWARE.
 */

#include <linux/string.h>
#include <linux/etherdevice.h>

#include <linux/mlx4/cmd.h>
#include <linux/export.h>

#include "mlx4.h"

#define MGM_QPN_MASK       0x00FFFFFF
#define MGM_BLCK_LB_BIT    30

static const u8 zero_gid[16];	/* automatically initialized to 0 */

struct mlx4_mgm {
	__be32			next_gid_index;
	__be32			members_count;
	u32			reserved[2];
	u8			gid[16];
	__be32			qp[MLX4_MAX_QP_PER_MGM];
};

int mlx4_get_mgm_entry_size(struct mlx4_dev *dev)
{
	return min((1 << mlx4_log_num_mgm_entry_size), MLX4_MAX_MGM_ENTRY_SIZE);
}

int mlx4_get_qp_per_mgm(struct mlx4_dev *dev)
{
	return 4 * (mlx4_get_mgm_entry_size(dev) / 16 - 2);
}

static int mlx4_READ_ENTRY(struct mlx4_dev *dev, int index,
			   struct mlx4_cmd_mailbox *mailbox)
{
	return mlx4_cmd_box(dev, 0, mailbox->dma, index, 0, MLX4_CMD_READ_MCG,
			    MLX4_CMD_TIME_CLASS_A, MLX4_CMD_NATIVE);
}

static int mlx4_WRITE_ENTRY(struct mlx4_dev *dev, int index,
			    struct mlx4_cmd_mailbox *mailbox)
{
	return mlx4_cmd(dev, mailbox->dma, index, 0, MLX4_CMD_WRITE_MCG,
			MLX4_CMD_TIME_CLASS_A, MLX4_CMD_NATIVE);
}

static int mlx4_WRITE_PROMISC(struct mlx4_dev *dev, u8 port, u8 steer,
			      struct mlx4_cmd_mailbox *mailbox)
{
	u32 in_mod;

	in_mod = (u32) port << 16 | steer << 1;
	return mlx4_cmd(dev, mailbox->dma, in_mod, 0x1,
			MLX4_CMD_WRITE_MCG, MLX4_CMD_TIME_CLASS_A,
			MLX4_CMD_NATIVE);
}

static int mlx4_GID_HASH(struct mlx4_dev *dev, struct mlx4_cmd_mailbox *mailbox,
			 u16 *hash, u8 op_mod)
{
	u64 imm;
	int err;

	err = mlx4_cmd_imm(dev, mailbox->dma, &imm, 0, op_mod,
			   MLX4_CMD_MGID_HASH, MLX4_CMD_TIME_CLASS_A,
			   MLX4_CMD_NATIVE);

	if (!err)
		*hash = imm;

	return err;
}

static struct mlx4_promisc_qp *get_promisc_qp(struct mlx4_dev *dev, u8 pf_num,
					      enum mlx4_steer_type steer,
					      u32 qpn)
{
	struct mlx4_steer *s_steer = &mlx4_priv(dev)->steer[pf_num];
	struct mlx4_promisc_qp *pqp;

	list_for_each_entry(pqp, &s_steer->promisc_qps[steer], list) {
		if (pqp->qpn == qpn)
			return pqp;
	}
	/* not found */
	return NULL;
}

/*
 * Add new entry to steering data structure.
 * All promisc QPs should be added as well
 */
static int new_steering_entry(struct mlx4_dev *dev, u8 port,
			      enum mlx4_steer_type steer,
			      unsigned int index, u32 qpn)
{
	struct mlx4_steer *s_steer;
	struct mlx4_cmd_mailbox *mailbox;
	struct mlx4_mgm *mgm;
	u32 members_count;
	struct mlx4_steer_index *new_entry;
	struct mlx4_promisc_qp *pqp;
	struct mlx4_promisc_qp *dqp = NULL;
	u32 prot;
	int err;

<<<<<<< HEAD
	s_steer = &mlx4_priv(dev)->steer[0];
=======
	s_steer = &mlx4_priv(dev)->steer[port - 1];
>>>>>>> c16fa4f2
	new_entry = kzalloc(sizeof *new_entry, GFP_KERNEL);
	if (!new_entry)
		return -ENOMEM;

	INIT_LIST_HEAD(&new_entry->duplicates);
	new_entry->index = index;
	list_add_tail(&new_entry->list, &s_steer->steer_entries[steer]);

	/* If the given qpn is also a promisc qp,
	 * it should be inserted to duplicates list
	 */
	pqp = get_promisc_qp(dev, 0, steer, qpn);
	if (pqp) {
		dqp = kmalloc(sizeof *dqp, GFP_KERNEL);
		if (!dqp) {
			err = -ENOMEM;
			goto out_alloc;
		}
		dqp->qpn = qpn;
		list_add_tail(&dqp->list, &new_entry->duplicates);
	}

	/* if no promisc qps for this vep, we are done */
	if (list_empty(&s_steer->promisc_qps[steer]))
		return 0;

	/* now need to add all the promisc qps to the new
	 * steering entry, as they should also receive the packets
	 * destined to this address */
	mailbox = mlx4_alloc_cmd_mailbox(dev);
	if (IS_ERR(mailbox)) {
		err = -ENOMEM;
		goto out_alloc;
	}
	mgm = mailbox->buf;

	err = mlx4_READ_ENTRY(dev, index, mailbox);
	if (err)
		goto out_mailbox;

	members_count = be32_to_cpu(mgm->members_count) & 0xffffff;
	prot = be32_to_cpu(mgm->members_count) >> 30;
	list_for_each_entry(pqp, &s_steer->promisc_qps[steer], list) {
		/* don't add already existing qpn */
		if (pqp->qpn == qpn)
			continue;
		if (members_count == dev->caps.num_qp_per_mgm) {
			/* out of space */
			err = -ENOMEM;
			goto out_mailbox;
		}

		/* add the qpn */
		mgm->qp[members_count++] = cpu_to_be32(pqp->qpn & MGM_QPN_MASK);
	}
	/* update the qps count and update the entry with all the promisc qps*/
	mgm->members_count = cpu_to_be32(members_count | (prot << 30));
	err = mlx4_WRITE_ENTRY(dev, index, mailbox);

out_mailbox:
	mlx4_free_cmd_mailbox(dev, mailbox);
	if (!err)
		return 0;
out_alloc:
	if (dqp) {
		list_del(&dqp->list);
		kfree(dqp);
	}
	list_del(&new_entry->list);
	kfree(new_entry);
	return err;
}

/* update the data structures with existing steering entry */
static int existing_steering_entry(struct mlx4_dev *dev, u8 port,
				   enum mlx4_steer_type steer,
				   unsigned int index, u32 qpn)
{
	struct mlx4_steer *s_steer;
	struct mlx4_steer_index *tmp_entry, *entry = NULL;
	struct mlx4_promisc_qp *pqp;
	struct mlx4_promisc_qp *dqp;

<<<<<<< HEAD
	s_steer = &mlx4_priv(dev)->steer[0];
=======
	s_steer = &mlx4_priv(dev)->steer[port - 1];
>>>>>>> c16fa4f2

	pqp = get_promisc_qp(dev, 0, steer, qpn);
	if (!pqp)
		return 0; /* nothing to do */

	list_for_each_entry(tmp_entry, &s_steer->steer_entries[steer], list) {
		if (tmp_entry->index == index) {
			entry = tmp_entry;
			break;
		}
	}
	if (unlikely(!entry)) {
		mlx4_warn(dev, "Steering entry at index %x is not registered\n", index);
		return -EINVAL;
	}

	/* the given qpn is listed as a promisc qpn
	 * we need to add it as a duplicate to this entry
	 * for future references */
	list_for_each_entry(dqp, &entry->duplicates, list) {
		if (qpn == pqp->qpn)
			return 0; /* qp is already duplicated */
	}

	/* add the qp as a duplicate on this index */
	dqp = kmalloc(sizeof *dqp, GFP_KERNEL);
	if (!dqp)
		return -ENOMEM;
	dqp->qpn = qpn;
	list_add_tail(&dqp->list, &entry->duplicates);

	return 0;
}

/* Check whether a qpn is a duplicate on steering entry
 * If so, it should not be removed from mgm */
static bool check_duplicate_entry(struct mlx4_dev *dev, u8 port,
				  enum mlx4_steer_type steer,
				  unsigned int index, u32 qpn)
{
	struct mlx4_steer *s_steer;
	struct mlx4_steer_index *tmp_entry, *entry = NULL;
	struct mlx4_promisc_qp *dqp, *tmp_dqp;

<<<<<<< HEAD
	s_steer = &mlx4_priv(dev)->steer[0];
=======
	s_steer = &mlx4_priv(dev)->steer[port - 1];
>>>>>>> c16fa4f2

	/* if qp is not promisc, it cannot be duplicated */
	if (!get_promisc_qp(dev, 0, steer, qpn))
		return false;

	/* The qp is promisc qp so it is a duplicate on this index
	 * Find the index entry, and remove the duplicate */
	list_for_each_entry(tmp_entry, &s_steer->steer_entries[steer], list) {
		if (tmp_entry->index == index) {
			entry = tmp_entry;
			break;
		}
	}
	if (unlikely(!entry)) {
		mlx4_warn(dev, "Steering entry for index %x is not registered\n", index);
		return false;
	}
	list_for_each_entry_safe(dqp, tmp_dqp, &entry->duplicates, list) {
		if (dqp->qpn == qpn) {
			list_del(&dqp->list);
			kfree(dqp);
		}
	}
	return true;
}

/* I a steering entry contains only promisc QPs, it can be removed. */
static bool can_remove_steering_entry(struct mlx4_dev *dev, u8 port,
				      enum mlx4_steer_type steer,
				      unsigned int index, u32 tqpn)
{
	struct mlx4_steer *s_steer;
	struct mlx4_cmd_mailbox *mailbox;
	struct mlx4_mgm *mgm;
	struct mlx4_steer_index *entry = NULL, *tmp_entry;
	u32 qpn;
	u32 members_count;
	bool ret = false;
	int i;

<<<<<<< HEAD
	s_steer = &mlx4_priv(dev)->steer[0];
=======
	s_steer = &mlx4_priv(dev)->steer[port - 1];
>>>>>>> c16fa4f2

	mailbox = mlx4_alloc_cmd_mailbox(dev);
	if (IS_ERR(mailbox))
		return false;
	mgm = mailbox->buf;

	if (mlx4_READ_ENTRY(dev, index, mailbox))
		goto out;
	members_count = be32_to_cpu(mgm->members_count) & 0xffffff;
	for (i = 0;  i < members_count; i++) {
		qpn = be32_to_cpu(mgm->qp[i]) & MGM_QPN_MASK;
		if (!get_promisc_qp(dev, 0, steer, qpn) && qpn != tqpn) {
			/* the qp is not promisc, the entry can't be removed */
			goto out;
		}
	}
	 /* All the qps currently registered for this entry are promiscuous,
	  * Checking for duplicates */
	ret = true;
	list_for_each_entry_safe(entry, tmp_entry, &s_steer->steer_entries[steer], list) {
		if (entry->index == index) {
			if (list_empty(&entry->duplicates)) {
				list_del(&entry->list);
				kfree(entry);
			} else {
				/* This entry contains duplicates so it shouldn't be removed */
				ret = false;
				goto out;
			}
		}
	}

out:
	mlx4_free_cmd_mailbox(dev, mailbox);
	return ret;
}

static int add_promisc_qp(struct mlx4_dev *dev, u8 port,
			  enum mlx4_steer_type steer, u32 qpn)
{
	struct mlx4_steer *s_steer;
	struct mlx4_cmd_mailbox *mailbox;
	struct mlx4_mgm *mgm;
	struct mlx4_steer_index *entry;
	struct mlx4_promisc_qp *pqp;
	struct mlx4_promisc_qp *dqp;
	u32 members_count;
	u32 prot;
	int i;
	bool found;
	int last_index;
	int err;
	struct mlx4_priv *priv = mlx4_priv(dev);

<<<<<<< HEAD
	s_steer = &mlx4_priv(dev)->steer[0];
=======
	s_steer = &mlx4_priv(dev)->steer[port - 1];
>>>>>>> c16fa4f2

	mutex_lock(&priv->mcg_table.mutex);

	if (get_promisc_qp(dev, 0, steer, qpn)) {
		err = 0;  /* Noting to do, already exists */
		goto out_mutex;
	}

	pqp = kmalloc(sizeof *pqp, GFP_KERNEL);
	if (!pqp) {
		err = -ENOMEM;
		goto out_mutex;
	}
	pqp->qpn = qpn;

	mailbox = mlx4_alloc_cmd_mailbox(dev);
	if (IS_ERR(mailbox)) {
		err = -ENOMEM;
		goto out_alloc;
	}
	mgm = mailbox->buf;

	/* the promisc qp needs to be added for each one of the steering
	 * entries, if it already exists, needs to be added as a duplicate
	 * for this entry */
	list_for_each_entry(entry, &s_steer->steer_entries[steer], list) {
		err = mlx4_READ_ENTRY(dev, entry->index, mailbox);
		if (err)
			goto out_mailbox;

		members_count = be32_to_cpu(mgm->members_count) & 0xffffff;
		prot = be32_to_cpu(mgm->members_count) >> 30;
		found = false;
		for (i = 0; i < members_count; i++) {
			if ((be32_to_cpu(mgm->qp[i]) & MGM_QPN_MASK) == qpn) {
				/* Entry already exists, add to duplicates */
				dqp = kmalloc(sizeof *dqp, GFP_KERNEL);
				if (!dqp)
					goto out_mailbox;
				dqp->qpn = qpn;
				list_add_tail(&dqp->list, &entry->duplicates);
				found = true;
			}
		}
		if (!found) {
			/* Need to add the qpn to mgm */
			if (members_count == dev->caps.num_qp_per_mgm) {
				/* entry is full */
				err = -ENOMEM;
				goto out_mailbox;
			}
			mgm->qp[members_count++] = cpu_to_be32(qpn & MGM_QPN_MASK);
			mgm->members_count = cpu_to_be32(members_count | (prot << 30));
			err = mlx4_WRITE_ENTRY(dev, entry->index, mailbox);
			if (err)
				goto out_mailbox;
		}
		last_index = entry->index;
	}

	/* add the new qpn to list of promisc qps */
	list_add_tail(&pqp->list, &s_steer->promisc_qps[steer]);
	/* now need to add all the promisc qps to default entry */
	memset(mgm, 0, sizeof *mgm);
	members_count = 0;
	list_for_each_entry(dqp, &s_steer->promisc_qps[steer], list)
		mgm->qp[members_count++] = cpu_to_be32(dqp->qpn & MGM_QPN_MASK);
	mgm->members_count = cpu_to_be32(members_count | MLX4_PROT_ETH << 30);

	err = mlx4_WRITE_PROMISC(dev, port, steer, mailbox);
	if (err)
		goto out_list;

	mlx4_free_cmd_mailbox(dev, mailbox);
	mutex_unlock(&priv->mcg_table.mutex);
	return 0;

out_list:
	list_del(&pqp->list);
out_mailbox:
	mlx4_free_cmd_mailbox(dev, mailbox);
out_alloc:
	kfree(pqp);
out_mutex:
	mutex_unlock(&priv->mcg_table.mutex);
	return err;
}

static int remove_promisc_qp(struct mlx4_dev *dev, u8 port,
			     enum mlx4_steer_type steer, u32 qpn)
{
	struct mlx4_priv *priv = mlx4_priv(dev);
	struct mlx4_steer *s_steer;
	struct mlx4_cmd_mailbox *mailbox;
	struct mlx4_mgm *mgm;
	struct mlx4_steer_index *entry;
	struct mlx4_promisc_qp *pqp;
	struct mlx4_promisc_qp *dqp;
	u32 members_count;
	bool found;
	bool back_to_list = false;
	int loc, i;
	int err;

<<<<<<< HEAD
	s_steer = &mlx4_priv(dev)->steer[0];
=======
	s_steer = &mlx4_priv(dev)->steer[port - 1];
>>>>>>> c16fa4f2
	mutex_lock(&priv->mcg_table.mutex);

	pqp = get_promisc_qp(dev, 0, steer, qpn);
	if (unlikely(!pqp)) {
		mlx4_warn(dev, "QP %x is not promiscuous QP\n", qpn);
		/* nothing to do */
		err = 0;
		goto out_mutex;
	}

	/*remove from list of promisc qps */
	list_del(&pqp->list);

	/* set the default entry not to include the removed one */
	mailbox = mlx4_alloc_cmd_mailbox(dev);
	if (IS_ERR(mailbox)) {
		err = -ENOMEM;
		back_to_list = true;
		goto out_list;
	}
	mgm = mailbox->buf;
	memset(mgm, 0, sizeof *mgm);
	members_count = 0;
	list_for_each_entry(dqp, &s_steer->promisc_qps[steer], list)
		mgm->qp[members_count++] = cpu_to_be32(dqp->qpn & MGM_QPN_MASK);
	mgm->members_count = cpu_to_be32(members_count | MLX4_PROT_ETH << 30);

	err = mlx4_WRITE_PROMISC(dev, port, steer, mailbox);
	if (err)
		goto out_mailbox;

	/* remove the qp from all the steering entries*/
	list_for_each_entry(entry, &s_steer->steer_entries[steer], list) {
		found = false;
		list_for_each_entry(dqp, &entry->duplicates, list) {
			if (dqp->qpn == qpn) {
				found = true;
				break;
			}
		}
		if (found) {
			/* a duplicate, no need to change the mgm,
			 * only update the duplicates list */
			list_del(&dqp->list);
			kfree(dqp);
		} else {
			err = mlx4_READ_ENTRY(dev, entry->index, mailbox);
				if (err)
					goto out_mailbox;
			members_count = be32_to_cpu(mgm->members_count) & 0xffffff;
			for (loc = -1, i = 0; i < members_count; ++i)
				if ((be32_to_cpu(mgm->qp[i]) & MGM_QPN_MASK) == qpn)
					loc = i;

			mgm->members_count = cpu_to_be32(--members_count |
							 (MLX4_PROT_ETH << 30));
			mgm->qp[loc] = mgm->qp[i - 1];
			mgm->qp[i - 1] = 0;

			err = mlx4_WRITE_ENTRY(dev, entry->index, mailbox);
				if (err)
					goto out_mailbox;
		}

	}

out_mailbox:
	mlx4_free_cmd_mailbox(dev, mailbox);
out_list:
	if (back_to_list)
		list_add_tail(&pqp->list, &s_steer->promisc_qps[steer]);
	else
		kfree(pqp);
out_mutex:
	mutex_unlock(&priv->mcg_table.mutex);
	return err;
}

/*
 * Caller must hold MCG table semaphore.  gid and mgm parameters must
 * be properly aligned for command interface.
 *
 *  Returns 0 unless a firmware command error occurs.
 *
 * If GID is found in MGM or MGM is empty, *index = *hash, *prev = -1
 * and *mgm holds MGM entry.
 *
 * if GID is found in AMGM, *index = index in AMGM, *prev = index of
 * previous entry in hash chain and *mgm holds AMGM entry.
 *
 * If no AMGM exists for given gid, *index = -1, *prev = index of last
 * entry in hash chain and *mgm holds end of hash chain.
 */
static int find_entry(struct mlx4_dev *dev, u8 port,
		      u8 *gid, enum mlx4_protocol prot,
		      enum mlx4_steer_type steer,
		      struct mlx4_cmd_mailbox *mgm_mailbox,
		      u16 *hash, int *prev, int *index)
{
	struct mlx4_cmd_mailbox *mailbox;
	struct mlx4_mgm *mgm = mgm_mailbox->buf;
	u8 *mgid;
	int err;
	u8 op_mod = (prot == MLX4_PROT_ETH) ?
		!!(dev->caps.flags & MLX4_DEV_CAP_FLAG_VEP_MC_STEER) : 0;

	mailbox = mlx4_alloc_cmd_mailbox(dev);
	if (IS_ERR(mailbox))
		return -ENOMEM;
	mgid = mailbox->buf;

	memcpy(mgid, gid, 16);

	err = mlx4_GID_HASH(dev, mailbox, hash, op_mod);
	mlx4_free_cmd_mailbox(dev, mailbox);
	if (err)
		return err;

	if (0)
		mlx4_dbg(dev, "Hash for %pI6 is %04x\n", gid, *hash);

	*index = *hash;
	*prev  = -1;

	do {
		err = mlx4_READ_ENTRY(dev, *index, mgm_mailbox);
		if (err)
			return err;

		if (!(be32_to_cpu(mgm->members_count) & 0xffffff)) {
			if (*index != *hash) {
				mlx4_err(dev, "Found zero MGID in AMGM.\n");
				err = -EINVAL;
			}
			return err;
		}

		if (!memcmp(mgm->gid, gid, 16) &&
		    be32_to_cpu(mgm->members_count) >> 30 == prot)
			return err;

		*prev = *index;
		*index = be32_to_cpu(mgm->next_gid_index) >> 6;
	} while (*index);

	*index = -1;
	return err;
}

int mlx4_qp_attach_common(struct mlx4_dev *dev, struct mlx4_qp *qp, u8 gid[16],
			  int block_mcast_loopback, enum mlx4_protocol prot,
			  enum mlx4_steer_type steer)
{
	struct mlx4_priv *priv = mlx4_priv(dev);
	struct mlx4_cmd_mailbox *mailbox;
	struct mlx4_mgm *mgm;
	u32 members_count;
	u16 hash;
	int index, prev;
	int link = 0;
	int i;
	int err;
	u8 port = gid[5];
	u8 new_entry = 0;

	mailbox = mlx4_alloc_cmd_mailbox(dev);
	if (IS_ERR(mailbox))
		return PTR_ERR(mailbox);
	mgm = mailbox->buf;

	mutex_lock(&priv->mcg_table.mutex);
	err = find_entry(dev, port, gid, prot, steer,
			 mailbox, &hash, &prev, &index);
	if (err)
		goto out;

	if (index != -1) {
		if (!(be32_to_cpu(mgm->members_count) & 0xffffff)) {
			new_entry = 1;
			memcpy(mgm->gid, gid, 16);
		}
	} else {
		link = 1;

		index = mlx4_bitmap_alloc(&priv->mcg_table.bitmap);
		if (index == -1) {
			mlx4_err(dev, "No AMGM entries left\n");
			err = -ENOMEM;
			goto out;
		}
		index += dev->caps.num_mgms;

		new_entry = 1;
		memset(mgm, 0, sizeof *mgm);
		memcpy(mgm->gid, gid, 16);
	}

	members_count = be32_to_cpu(mgm->members_count) & 0xffffff;
	if (members_count == dev->caps.num_qp_per_mgm) {
		mlx4_err(dev, "MGM at index %x is full.\n", index);
		err = -ENOMEM;
		goto out;
	}

	for (i = 0; i < members_count; ++i)
		if ((be32_to_cpu(mgm->qp[i]) & MGM_QPN_MASK) == qp->qpn) {
			mlx4_dbg(dev, "QP %06x already a member of MGM\n", qp->qpn);
			err = 0;
			goto out;
		}

	if (block_mcast_loopback)
		mgm->qp[members_count++] = cpu_to_be32((qp->qpn & MGM_QPN_MASK) |
						       (1U << MGM_BLCK_LB_BIT));
	else
		mgm->qp[members_count++] = cpu_to_be32(qp->qpn & MGM_QPN_MASK);

	mgm->members_count = cpu_to_be32(members_count | (u32) prot << 30);

	err = mlx4_WRITE_ENTRY(dev, index, mailbox);
	if (err)
		goto out;

	if (!link)
		goto out;

	err = mlx4_READ_ENTRY(dev, prev, mailbox);
	if (err)
		goto out;

	mgm->next_gid_index = cpu_to_be32(index << 6);

	err = mlx4_WRITE_ENTRY(dev, prev, mailbox);
	if (err)
		goto out;

out:
	if (prot == MLX4_PROT_ETH) {
		/* manage the steering entry for promisc mode */
		if (new_entry)
			new_steering_entry(dev, port, steer, index, qp->qpn);
		else
			existing_steering_entry(dev, port, steer,
						index, qp->qpn);
	}
	if (err && link && index != -1) {
		if (index < dev->caps.num_mgms)
			mlx4_warn(dev, "Got AMGM index %d < %d",
				  index, dev->caps.num_mgms);
		else
			mlx4_bitmap_free(&priv->mcg_table.bitmap,
					 index - dev->caps.num_mgms);
	}
	mutex_unlock(&priv->mcg_table.mutex);

	mlx4_free_cmd_mailbox(dev, mailbox);
	return err;
}

int mlx4_qp_detach_common(struct mlx4_dev *dev, struct mlx4_qp *qp, u8 gid[16],
			  enum mlx4_protocol prot, enum mlx4_steer_type steer)
{
	struct mlx4_priv *priv = mlx4_priv(dev);
	struct mlx4_cmd_mailbox *mailbox;
	struct mlx4_mgm *mgm;
	u32 members_count;
	u16 hash;
	int prev, index;
	int i, loc;
	int err;
	u8 port = gid[5];
	bool removed_entry = false;

	mailbox = mlx4_alloc_cmd_mailbox(dev);
	if (IS_ERR(mailbox))
		return PTR_ERR(mailbox);
	mgm = mailbox->buf;

	mutex_lock(&priv->mcg_table.mutex);

	err = find_entry(dev, port, gid, prot, steer,
			 mailbox, &hash, &prev, &index);
	if (err)
		goto out;

	if (index == -1) {
		mlx4_err(dev, "MGID %pI6 not found\n", gid);
		err = -EINVAL;
		goto out;
	}

	/* if this pq is also a promisc qp, it shouldn't be removed */
	if (prot == MLX4_PROT_ETH &&
	    check_duplicate_entry(dev, port, steer, index, qp->qpn))
		goto out;

	members_count = be32_to_cpu(mgm->members_count) & 0xffffff;
	for (loc = -1, i = 0; i < members_count; ++i)
		if ((be32_to_cpu(mgm->qp[i]) & MGM_QPN_MASK) == qp->qpn)
			loc = i;

	if (loc == -1) {
		mlx4_err(dev, "QP %06x not found in MGM\n", qp->qpn);
		err = -EINVAL;
		goto out;
	}


	mgm->members_count = cpu_to_be32(--members_count | (u32) prot << 30);
	mgm->qp[loc]       = mgm->qp[i - 1];
	mgm->qp[i - 1]     = 0;

	if (prot == MLX4_PROT_ETH)
		removed_entry = can_remove_steering_entry(dev, port, steer,
								index, qp->qpn);
	if (i != 1 && (prot != MLX4_PROT_ETH || !removed_entry)) {
		err = mlx4_WRITE_ENTRY(dev, index, mailbox);
		goto out;
	}

	/* We are going to delete the entry, members count should be 0 */
	mgm->members_count = cpu_to_be32((u32) prot << 30);

	if (prev == -1) {
		/* Remove entry from MGM */
		int amgm_index = be32_to_cpu(mgm->next_gid_index) >> 6;
		if (amgm_index) {
			err = mlx4_READ_ENTRY(dev, amgm_index, mailbox);
			if (err)
				goto out;
		} else
			memset(mgm->gid, 0, 16);

		err = mlx4_WRITE_ENTRY(dev, index, mailbox);
		if (err)
			goto out;

		if (amgm_index) {
			if (amgm_index < dev->caps.num_mgms)
				mlx4_warn(dev, "MGM entry %d had AMGM index %d < %d",
					  index, amgm_index, dev->caps.num_mgms);
			else
				mlx4_bitmap_free(&priv->mcg_table.bitmap,
						 amgm_index - dev->caps.num_mgms);
		}
	} else {
		/* Remove entry from AMGM */
		int cur_next_index = be32_to_cpu(mgm->next_gid_index) >> 6;
		err = mlx4_READ_ENTRY(dev, prev, mailbox);
		if (err)
			goto out;

		mgm->next_gid_index = cpu_to_be32(cur_next_index << 6);

		err = mlx4_WRITE_ENTRY(dev, prev, mailbox);
		if (err)
			goto out;

		if (index < dev->caps.num_mgms)
			mlx4_warn(dev, "entry %d had next AMGM index %d < %d",
				  prev, index, dev->caps.num_mgms);
		else
			mlx4_bitmap_free(&priv->mcg_table.bitmap,
					 index - dev->caps.num_mgms);
	}

out:
	mutex_unlock(&priv->mcg_table.mutex);

	mlx4_free_cmd_mailbox(dev, mailbox);
	return err;
}

static int mlx4_QP_ATTACH(struct mlx4_dev *dev, struct mlx4_qp *qp,
			  u8 gid[16], u8 attach, u8 block_loopback,
			  enum mlx4_protocol prot)
{
	struct mlx4_cmd_mailbox *mailbox;
	int err = 0;
	int qpn;

	if (!mlx4_is_mfunc(dev))
		return -EBADF;

	mailbox = mlx4_alloc_cmd_mailbox(dev);
	if (IS_ERR(mailbox))
		return PTR_ERR(mailbox);

	memcpy(mailbox->buf, gid, 16);
	qpn = qp->qpn;
	qpn |= (prot << 28);
	if (attach && block_loopback)
		qpn |= (1 << 31);

	err = mlx4_cmd(dev, mailbox->dma, qpn, attach,
		       MLX4_CMD_QP_ATTACH, MLX4_CMD_TIME_CLASS_A,
		       MLX4_CMD_WRAPPED);

	mlx4_free_cmd_mailbox(dev, mailbox);
	return err;
}

int mlx4_multicast_attach(struct mlx4_dev *dev, struct mlx4_qp *qp, u8 gid[16],
			  int block_mcast_loopback, enum mlx4_protocol prot)
{
	enum mlx4_steer_type steer;

	steer = (is_valid_ether_addr(&gid[10])) ? MLX4_UC_STEER : MLX4_MC_STEER;

	if (prot == MLX4_PROT_ETH &&
			!(dev->caps.flags & MLX4_DEV_CAP_FLAG_VEP_MC_STEER))
		return 0;

	if (prot == MLX4_PROT_ETH)
		gid[7] |= (steer << 1);

	if (mlx4_is_mfunc(dev))
		return mlx4_QP_ATTACH(dev, qp, gid, 1,
					block_mcast_loopback, prot);

	return mlx4_qp_attach_common(dev, qp, gid, block_mcast_loopback,
					prot, steer);
}
EXPORT_SYMBOL_GPL(mlx4_multicast_attach);

int mlx4_multicast_detach(struct mlx4_dev *dev, struct mlx4_qp *qp, u8 gid[16],
			  enum mlx4_protocol prot)
{
	enum mlx4_steer_type steer;

	steer = (is_valid_ether_addr(&gid[10])) ? MLX4_UC_STEER : MLX4_MC_STEER;

	if (prot == MLX4_PROT_ETH &&
			!(dev->caps.flags & MLX4_DEV_CAP_FLAG_VEP_MC_STEER))
		return 0;

	if (prot == MLX4_PROT_ETH)
		gid[7] |= (steer << 1);

	if (mlx4_is_mfunc(dev))
		return mlx4_QP_ATTACH(dev, qp, gid, 0, 0, prot);

	return mlx4_qp_detach_common(dev, qp, gid, prot, steer);
}
EXPORT_SYMBOL_GPL(mlx4_multicast_detach);

int mlx4_unicast_attach(struct mlx4_dev *dev,
			struct mlx4_qp *qp, u8 gid[16],
			int block_mcast_loopback, enum mlx4_protocol prot)
{
	if (prot == MLX4_PROT_ETH &&
			!(dev->caps.flags & MLX4_DEV_CAP_FLAG_VEP_UC_STEER))
		return 0;

	if (prot == MLX4_PROT_ETH)
		gid[7] |= (MLX4_UC_STEER << 1);

	if (mlx4_is_mfunc(dev))
		return mlx4_QP_ATTACH(dev, qp, gid, 1,
					block_mcast_loopback, prot);

	return mlx4_qp_attach_common(dev, qp, gid, block_mcast_loopback,
					prot, MLX4_UC_STEER);
}
EXPORT_SYMBOL_GPL(mlx4_unicast_attach);

int mlx4_unicast_detach(struct mlx4_dev *dev, struct mlx4_qp *qp,
			       u8 gid[16], enum mlx4_protocol prot)
{
	if (prot == MLX4_PROT_ETH &&
			!(dev->caps.flags & MLX4_DEV_CAP_FLAG_VEP_UC_STEER))
		return 0;

	if (prot == MLX4_PROT_ETH)
		gid[7] |= (MLX4_UC_STEER << 1);

	if (mlx4_is_mfunc(dev))
		return mlx4_QP_ATTACH(dev, qp, gid, 0, 0, prot);

	return mlx4_qp_detach_common(dev, qp, gid, prot, MLX4_UC_STEER);
}
EXPORT_SYMBOL_GPL(mlx4_unicast_detach);

int mlx4_PROMISC_wrapper(struct mlx4_dev *dev, int slave,
			 struct mlx4_vhcr *vhcr,
			 struct mlx4_cmd_mailbox *inbox,
			 struct mlx4_cmd_mailbox *outbox,
			 struct mlx4_cmd_info *cmd)
{
	u32 qpn = (u32) vhcr->in_param & 0xffffffff;
	u8 port = vhcr->in_param >> 62;
	enum mlx4_steer_type steer = vhcr->in_modifier;

	/* Promiscuous unicast is not allowed in mfunc */
	if (mlx4_is_mfunc(dev) && steer == MLX4_UC_STEER)
		return 0;

	if (vhcr->op_modifier)
		return add_promisc_qp(dev, port, steer, qpn);
	else
		return remove_promisc_qp(dev, port, steer, qpn);
}

static int mlx4_PROMISC(struct mlx4_dev *dev, u32 qpn,
			enum mlx4_steer_type steer, u8 add, u8 port)
{
	return mlx4_cmd(dev, (u64) qpn | (u64) port << 62, (u32) steer, add,
			MLX4_CMD_PROMISC, MLX4_CMD_TIME_CLASS_A,
			MLX4_CMD_WRAPPED);
}

int mlx4_multicast_promisc_add(struct mlx4_dev *dev, u32 qpn, u8 port)
{
	if (!(dev->caps.flags & MLX4_DEV_CAP_FLAG_VEP_MC_STEER))
		return 0;

	if (mlx4_is_mfunc(dev))
		return mlx4_PROMISC(dev, qpn, MLX4_MC_STEER, 1, port);

	return add_promisc_qp(dev, port, MLX4_MC_STEER, qpn);
}
EXPORT_SYMBOL_GPL(mlx4_multicast_promisc_add);

int mlx4_multicast_promisc_remove(struct mlx4_dev *dev, u32 qpn, u8 port)
{
	if (!(dev->caps.flags & MLX4_DEV_CAP_FLAG_VEP_MC_STEER))
		return 0;

	if (mlx4_is_mfunc(dev))
		return mlx4_PROMISC(dev, qpn, MLX4_MC_STEER, 0, port);

	return remove_promisc_qp(dev, port, MLX4_MC_STEER, qpn);
}
EXPORT_SYMBOL_GPL(mlx4_multicast_promisc_remove);

int mlx4_unicast_promisc_add(struct mlx4_dev *dev, u32 qpn, u8 port)
{
	if (!(dev->caps.flags & MLX4_DEV_CAP_FLAG_VEP_UC_STEER))
		return 0;

	if (mlx4_is_mfunc(dev))
		return mlx4_PROMISC(dev, qpn, MLX4_UC_STEER, 1, port);

	return add_promisc_qp(dev, port, MLX4_UC_STEER, qpn);
}
EXPORT_SYMBOL_GPL(mlx4_unicast_promisc_add);

int mlx4_unicast_promisc_remove(struct mlx4_dev *dev, u32 qpn, u8 port)
{
	if (!(dev->caps.flags & MLX4_DEV_CAP_FLAG_VEP_UC_STEER))
		return 0;

	if (mlx4_is_mfunc(dev))
		return mlx4_PROMISC(dev, qpn, MLX4_UC_STEER, 0, port);

	return remove_promisc_qp(dev, port, MLX4_UC_STEER, qpn);
}
EXPORT_SYMBOL_GPL(mlx4_unicast_promisc_remove);

int mlx4_init_mcg_table(struct mlx4_dev *dev)
{
	struct mlx4_priv *priv = mlx4_priv(dev);
	int err;

	err = mlx4_bitmap_init(&priv->mcg_table.bitmap, dev->caps.num_amgms,
			       dev->caps.num_amgms - 1, 0, 0);
	if (err)
		return err;

	mutex_init(&priv->mcg_table.mutex);

	return 0;
}

void mlx4_cleanup_mcg_table(struct mlx4_dev *dev)
{
	mlx4_bitmap_cleanup(&mlx4_priv(dev)->mcg_table.bitmap);
}<|MERGE_RESOLUTION|>--- conflicted
+++ resolved
@@ -136,11 +136,7 @@
 	u32 prot;
 	int err;
 
-<<<<<<< HEAD
-	s_steer = &mlx4_priv(dev)->steer[0];
-=======
 	s_steer = &mlx4_priv(dev)->steer[port - 1];
->>>>>>> c16fa4f2
 	new_entry = kzalloc(sizeof *new_entry, GFP_KERNEL);
 	if (!new_entry)
 		return -ENOMEM;
@@ -224,11 +220,7 @@
 	struct mlx4_promisc_qp *pqp;
 	struct mlx4_promisc_qp *dqp;
 
-<<<<<<< HEAD
-	s_steer = &mlx4_priv(dev)->steer[0];
-=======
 	s_steer = &mlx4_priv(dev)->steer[port - 1];
->>>>>>> c16fa4f2
 
 	pqp = get_promisc_qp(dev, 0, steer, qpn);
 	if (!pqp)
@@ -273,11 +265,7 @@
 	struct mlx4_steer_index *tmp_entry, *entry = NULL;
 	struct mlx4_promisc_qp *dqp, *tmp_dqp;
 
-<<<<<<< HEAD
-	s_steer = &mlx4_priv(dev)->steer[0];
-=======
 	s_steer = &mlx4_priv(dev)->steer[port - 1];
->>>>>>> c16fa4f2
 
 	/* if qp is not promisc, it cannot be duplicated */
 	if (!get_promisc_qp(dev, 0, steer, qpn))
@@ -318,11 +306,7 @@
 	bool ret = false;
 	int i;
 
-<<<<<<< HEAD
-	s_steer = &mlx4_priv(dev)->steer[0];
-=======
 	s_steer = &mlx4_priv(dev)->steer[port - 1];
->>>>>>> c16fa4f2
 
 	mailbox = mlx4_alloc_cmd_mailbox(dev);
 	if (IS_ERR(mailbox))
@@ -377,11 +361,7 @@
 	int err;
 	struct mlx4_priv *priv = mlx4_priv(dev);
 
-<<<<<<< HEAD
-	s_steer = &mlx4_priv(dev)->steer[0];
-=======
 	s_steer = &mlx4_priv(dev)->steer[port - 1];
->>>>>>> c16fa4f2
 
 	mutex_lock(&priv->mcg_table.mutex);
 
@@ -486,11 +466,7 @@
 	int loc, i;
 	int err;
 
-<<<<<<< HEAD
-	s_steer = &mlx4_priv(dev)->steer[0];
-=======
 	s_steer = &mlx4_priv(dev)->steer[port - 1];
->>>>>>> c16fa4f2
 	mutex_lock(&priv->mcg_table.mutex);
 
 	pqp = get_promisc_qp(dev, 0, steer, qpn);
