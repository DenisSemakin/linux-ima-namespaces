--- conflicted
+++ resolved
@@ -89,10 +89,7 @@
 				   unsigned int channel)
 {
 	int ret;
-<<<<<<< HEAD
-=======
 	int i;
->>>>>>> a7196caf
 	int bits_per_word = ad7949_adc->resolution;
 	int mask = GENMASK(ad7949_adc->resolution, 0);
 	struct spi_message msg;
