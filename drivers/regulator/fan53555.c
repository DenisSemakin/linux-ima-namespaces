// SPDX-License-Identifier: GPL-2.0
//
// FAN53555 Fairchild Digitally Programmable TinyBuck Regulator Driver.
//
// Supported Part Numbers:
// FAN53555UC00X/01X/03X/04X/05X
//
// Copyright (c) 2012 Marvell Technology Ltd.
// Yunfan Zhang <yfzhang@marvell.com>

#include <linux/module.h>
#include <linux/param.h>
#include <linux/err.h>
#include <linux/platform_device.h>
#include <linux/regulator/driver.h>
#include <linux/regulator/machine.h>
#include <linux/regulator/of_regulator.h>
#include <linux/of_device.h>
#include <linux/i2c.h>
#include <linux/slab.h>
#include <linux/regmap.h>
#include <linux/regulator/fan53555.h>

/* Voltage setting */
#define FAN53555_VSEL0		0x00
#define FAN53555_VSEL1		0x01

#define TCS4525_VSEL0		0x11
#define TCS4525_VSEL1		0x10
#define TCS4525_TIME		0x13
#define TCS4525_COMMAND		0x14

/* Control register */
#define FAN53555_CONTROL	0x02
/* IC Type */
#define FAN53555_ID1		0x03
/* IC mask version */
#define FAN53555_ID2		0x04
/* Monitor register */
#define FAN53555_MONITOR	0x05

/* VSEL bit definitions */
#define VSEL_BUCK_EN	(1 << 7)
#define VSEL_MODE		(1 << 6)
/* Chip ID and Verison */
#define DIE_ID		0x0F	/* ID1 */
#define DIE_REV		0x0F	/* ID2 */
/* Control bit definitions */
#define CTL_OUTPUT_DISCHG	(1 << 7)
#define CTL_SLEW_MASK		(0x7 << 4)
#define CTL_SLEW_SHIFT		4
#define CTL_RESET			(1 << 2)
#define CTL_MODE_VSEL0_MODE	BIT(0)
#define CTL_MODE_VSEL1_MODE	BIT(1)

#define FAN53555_NVOLTAGES	64	/* Numbers of voltages */
#define FAN53526_NVOLTAGES	128
#define TCS4525_NVOLTAGES	127	/* Numbers of voltages */

#define TCS_VSEL_NSEL_MASK	0x7f
#define TCS_VSEL0_MODE		(1 << 7)
#define TCS_VSEL1_MODE		(1 << 6)

#define TCS_SLEW_SHIFT		3
#define TCS_SLEW_MASK		(0x3 < 3)

#define TCS_VSEL_NSEL_MASK	0x7f
#define TCS_VSEL0_MODE		(1 << 7)
#define TCS_VSEL1_MODE		(1 << 6)

#define TCS_SLEW_SHIFT		3
#define TCS_SLEW_MASK		(0x3 < 3)

enum fan53555_vendor {
	FAN53526_VENDOR_FAIRCHILD = 0,
	FAN53555_VENDOR_FAIRCHILD,
	FAN53555_VENDOR_SILERGY,
	FAN53555_VENDOR_TCS,
};

enum {
	FAN53526_CHIP_ID_01 = 1,
};

enum {
	FAN53526_CHIP_REV_08 = 8,
};

/* IC Type */
enum {
	FAN53555_CHIP_ID_00 = 0,
	FAN53555_CHIP_ID_01,
	FAN53555_CHIP_ID_02,
	FAN53555_CHIP_ID_03,
	FAN53555_CHIP_ID_04,
	FAN53555_CHIP_ID_05,
	FAN53555_CHIP_ID_08 = 8,
};

/* IC mask revision */
enum {
	FAN53555_CHIP_REV_00 = 0x3,
	FAN53555_CHIP_REV_13 = 0xf,
};

enum {
	SILERGY_SYR82X = 8,
	SILERGY_SYR83X = 9,
};

struct fan53555_device_info {
	enum fan53555_vendor vendor;
	struct device *dev;
	struct regulator_desc desc;
	struct regulator_init_data *regulator;
	/* IC Type and Rev */
	int chip_id;
	int chip_rev;
	/* Voltage setting register */
	unsigned int vol_reg;
	unsigned int sleep_reg;
	/* Voltage range and step(linear) */
	unsigned int vsel_min;
	unsigned int vsel_step;
	unsigned int vsel_count;
	/* Mode */
	unsigned int mode_reg;
	unsigned int mode_mask;
	/* Sleep voltage cache */
	unsigned int sleep_vol_cache;
	/* Slew rate */
	unsigned int slew_reg;
	unsigned int slew_mask;
	unsigned int slew_shift;
	unsigned int slew_rate;
};

static int fan53555_set_suspend_voltage(struct regulator_dev *rdev, int uV)
{
	struct fan53555_device_info *di = rdev_get_drvdata(rdev);
	int ret;

	if (di->sleep_vol_cache == uV)
		return 0;
	ret = regulator_map_voltage_linear(rdev, uV, uV);
	if (ret < 0)
		return ret;
	ret = regmap_update_bits(rdev->regmap, di->sleep_reg,
				 di->desc.vsel_mask, ret);
	if (ret < 0)
		return ret;
	/* Cache the sleep voltage setting.
	 * Might not be the real voltage which is rounded */
	di->sleep_vol_cache = uV;

	return 0;
}

static int fan53555_set_suspend_enable(struct regulator_dev *rdev)
{
	struct fan53555_device_info *di = rdev_get_drvdata(rdev);

	return regmap_update_bits(rdev->regmap, di->sleep_reg,
				  VSEL_BUCK_EN, VSEL_BUCK_EN);
}

static int fan53555_set_suspend_disable(struct regulator_dev *rdev)
{
	struct fan53555_device_info *di = rdev_get_drvdata(rdev);

	return regmap_update_bits(rdev->regmap, di->sleep_reg,
				  VSEL_BUCK_EN, 0);
}

static int fan53555_set_mode(struct regulator_dev *rdev, unsigned int mode)
{
	struct fan53555_device_info *di = rdev_get_drvdata(rdev);

	switch (mode) {
	case REGULATOR_MODE_FAST:
		regmap_update_bits(rdev->regmap, di->mode_reg,
				   di->mode_mask, di->mode_mask);
		break;
	case REGULATOR_MODE_NORMAL:
		regmap_update_bits(rdev->regmap, di->vol_reg, di->mode_mask, 0);
		break;
	default:
		return -EINVAL;
	}
	return 0;
}

static unsigned int fan53555_get_mode(struct regulator_dev *rdev)
{
	struct fan53555_device_info *di = rdev_get_drvdata(rdev);
	unsigned int val;
	int ret = 0;

	ret = regmap_read(rdev->regmap, di->mode_reg, &val);
	if (ret < 0)
		return ret;
	if (val & di->mode_mask)
		return REGULATOR_MODE_FAST;
	else
		return REGULATOR_MODE_NORMAL;
}

static const int slew_rates[] = {
	64000,
	32000,
	16000,
	 8000,
	 4000,
	 2000,
	 1000,
	  500,
};

static const int tcs_slew_rates[] = {
	18700,
	 9300,
	 4600,
	 2300,
};

static int fan53555_set_ramp(struct regulator_dev *rdev, int ramp)
{
	struct fan53555_device_info *di = rdev_get_drvdata(rdev);
	int regval = -1, i;
	const int *slew_rate_t;
	int slew_rate_n;

	switch (di->vendor) {
	case FAN53526_VENDOR_FAIRCHILD:
	case FAN53555_VENDOR_FAIRCHILD:
	case FAN53555_VENDOR_SILERGY:
		slew_rate_t = slew_rates;
		slew_rate_n = ARRAY_SIZE(slew_rates);
		break;
	case FAN53555_VENDOR_TCS:
		slew_rate_t = tcs_slew_rates;
		slew_rate_n = ARRAY_SIZE(tcs_slew_rates);
		break;
	default:
		return -EINVAL;
	}

	for (i = 0; i < slew_rate_n; i++) {
		if (ramp <= slew_rate_t[i])
			regval = i;
		else
			break;
	}

	if (regval < 0) {
		dev_err(di->dev, "unsupported ramp value %d\n", ramp);
		return -EINVAL;
	}

	return regmap_update_bits(rdev->regmap, di->slew_reg,
				  di->slew_mask, regval << di->slew_shift);
}

static const struct regulator_ops fan53555_regulator_ops = {
	.set_voltage_sel = regulator_set_voltage_sel_regmap,
	.get_voltage_sel = regulator_get_voltage_sel_regmap,
	.set_voltage_time_sel = regulator_set_voltage_time_sel,
	.map_voltage = regulator_map_voltage_linear,
	.list_voltage = regulator_list_voltage_linear,
	.set_suspend_voltage = fan53555_set_suspend_voltage,
	.enable = regulator_enable_regmap,
	.disable = regulator_disable_regmap,
	.is_enabled = regulator_is_enabled_regmap,
	.set_mode = fan53555_set_mode,
	.get_mode = fan53555_get_mode,
	.set_ramp_delay = fan53555_set_ramp,
	.set_suspend_enable = fan53555_set_suspend_enable,
	.set_suspend_disable = fan53555_set_suspend_disable,
};

static int fan53526_voltages_setup_fairchild(struct fan53555_device_info *di)
{
	/* Init voltage range and step */
	switch (di->chip_id) {
	case FAN53526_CHIP_ID_01:
		switch (di->chip_rev) {
		case FAN53526_CHIP_REV_08:
			di->vsel_min = 600000;
			di->vsel_step = 6250;
			break;
		default:
			dev_err(di->dev,
				"Chip ID %d with rev %d not supported!\n",
				di->chip_id, di->chip_rev);
			return -EINVAL;
		}
		break;
	default:
		dev_err(di->dev,
			"Chip ID %d not supported!\n", di->chip_id);
		return -EINVAL;
	}

	di->vsel_count = FAN53526_NVOLTAGES;

	return 0;
}

static int fan53555_voltages_setup_fairchild(struct fan53555_device_info *di)
{
	/* Init voltage range and step */
	switch (di->chip_id) {
	case FAN53555_CHIP_ID_00:
		switch (di->chip_rev) {
		case FAN53555_CHIP_REV_00:
			di->vsel_min = 600000;
			di->vsel_step = 10000;
			break;
		case FAN53555_CHIP_REV_13:
			di->vsel_min = 800000;
			di->vsel_step = 10000;
			break;
		default:
			dev_err(di->dev,
				"Chip ID %d with rev %d not supported!\n",
				di->chip_id, di->chip_rev);
			return -EINVAL;
		}
		break;
	case FAN53555_CHIP_ID_01:
	case FAN53555_CHIP_ID_03:
	case FAN53555_CHIP_ID_05:
	case FAN53555_CHIP_ID_08:
		di->vsel_min = 600000;
		di->vsel_step = 10000;
		break;
	case FAN53555_CHIP_ID_04:
		di->vsel_min = 603000;
		di->vsel_step = 12826;
		break;
	default:
		dev_err(di->dev,
			"Chip ID %d not supported!\n", di->chip_id);
		return -EINVAL;
	}
	di->slew_reg = FAN53555_CONTROL;
	di->slew_mask = CTL_SLEW_MASK;
	di->slew_shift = CTL_SLEW_SHIFT;
	di->vsel_count = FAN53555_NVOLTAGES;

	return 0;
}

static int fan53555_voltages_setup_silergy(struct fan53555_device_info *di)
{
	/* Init voltage range and step */
	switch (di->chip_id) {
	case SILERGY_SYR82X:
	case SILERGY_SYR83X:
		di->vsel_min = 712500;
		di->vsel_step = 12500;
		break;
	default:
		dev_err(di->dev,
			"Chip ID %d not supported!\n", di->chip_id);
		return -EINVAL;
	}
	di->slew_reg = FAN53555_CONTROL;
	di->slew_reg = FAN53555_CONTROL;
	di->slew_mask = CTL_SLEW_MASK;
	di->slew_shift = CTL_SLEW_SHIFT;
	di->vsel_count = FAN53555_NVOLTAGES;

	return 0;
}

static int fan53555_voltages_setup_tcs(struct fan53555_device_info *di)
{
	di->slew_reg = TCS4525_TIME;
	di->slew_mask = TCS_SLEW_MASK;
	di->slew_shift = TCS_SLEW_MASK;

	/* Init voltage range and step */
	di->vsel_min = 600000;
	di->vsel_step = 6250;
<<<<<<< HEAD
	di->vsel_count = TCS4525_NVOLTAGES;
=======
	di->vsel_count = FAN53526_NVOLTAGES;
>>>>>>> 8e0eb2fb

	return 0;
}

/* For 00,01,03,05 options:
 * VOUT = 0.60V + NSELx * 10mV, from 0.60 to 1.23V.
 * For 04 option:
 * VOUT = 0.603V + NSELx * 12.826mV, from 0.603 to 1.411V.
 * */
static int fan53555_device_setup(struct fan53555_device_info *di,
				struct fan53555_platform_data *pdata)
{
	int ret = 0;

	/* Setup voltage control register */
	switch (di->vendor) {
	case FAN53526_VENDOR_FAIRCHILD:
	case FAN53555_VENDOR_FAIRCHILD:
	case FAN53555_VENDOR_SILERGY:
		switch (pdata->sleep_vsel_id) {
		case FAN53555_VSEL_ID_0:
			di->sleep_reg = FAN53555_VSEL0;
			di->vol_reg = FAN53555_VSEL1;
			break;
		case FAN53555_VSEL_ID_1:
			di->sleep_reg = FAN53555_VSEL1;
			di->vol_reg = FAN53555_VSEL0;
			break;
		default:
			dev_err(di->dev, "Invalid VSEL ID!\n");
			return -EINVAL;
		}
		break;
	case FAN53555_VENDOR_TCS:
		switch (pdata->sleep_vsel_id) {
		case FAN53555_VSEL_ID_0:
			di->sleep_reg = TCS4525_VSEL0;
			di->vol_reg = TCS4525_VSEL1;
			break;
		case FAN53555_VSEL_ID_1:
			di->sleep_reg = TCS4525_VSEL1;
			di->vol_reg = TCS4525_VSEL0;
			break;
		default:
			dev_err(di->dev, "Invalid VSEL ID!\n");
			return -EINVAL;
		}
		break;
	default:
		dev_err(di->dev, "vendor %d not supported!\n", di->vendor);
		return -EINVAL;
	}

	/* Setup mode control register */
	switch (di->vendor) {
	case FAN53526_VENDOR_FAIRCHILD:
		di->mode_reg = FAN53555_CONTROL;

		switch (pdata->sleep_vsel_id) {
		case FAN53555_VSEL_ID_0:
			di->mode_mask = CTL_MODE_VSEL1_MODE;
			break;
		case FAN53555_VSEL_ID_1:
			di->mode_mask = CTL_MODE_VSEL0_MODE;
			break;
		}
		break;
	case FAN53555_VENDOR_FAIRCHILD:
	case FAN53555_VENDOR_SILERGY:
		di->mode_reg = di->vol_reg;
		di->mode_mask = VSEL_MODE;
		break;
	case FAN53555_VENDOR_TCS:
		di->mode_reg = TCS4525_COMMAND;

		switch (pdata->sleep_vsel_id) {
		case FAN53555_VSEL_ID_0:
			di->mode_mask = TCS_VSEL1_MODE;
			break;
		case FAN53555_VSEL_ID_1:
			di->mode_mask = TCS_VSEL0_MODE;
			break;
		}
		break;
	default:
		dev_err(di->dev, "vendor %d not supported!\n", di->vendor);
		return -EINVAL;
	}

	/* Setup voltage range */
	switch (di->vendor) {
	case FAN53526_VENDOR_FAIRCHILD:
		ret = fan53526_voltages_setup_fairchild(di);
		break;
	case FAN53555_VENDOR_FAIRCHILD:
		ret = fan53555_voltages_setup_fairchild(di);
		break;
	case FAN53555_VENDOR_SILERGY:
		ret = fan53555_voltages_setup_silergy(di);
		break;
	case FAN53555_VENDOR_TCS:
		ret = fan53555_voltages_setup_tcs(di);
		break;
	default:
		dev_err(di->dev, "vendor %d not supported!\n", di->vendor);
		return -EINVAL;
	}

	return ret;
}

static int fan53555_regulator_register(struct fan53555_device_info *di,
			struct regulator_config *config)
{
	struct regulator_desc *rdesc = &di->desc;
	struct regulator_dev *rdev;

	rdesc->name = "fan53555-reg";
	rdesc->supply_name = "vin";
	rdesc->ops = &fan53555_regulator_ops;
	rdesc->type = REGULATOR_VOLTAGE;
	rdesc->n_voltages = di->vsel_count;
	rdesc->enable_reg = di->vol_reg;
	rdesc->enable_mask = VSEL_BUCK_EN;
	rdesc->min_uV = di->vsel_min;
	rdesc->uV_step = di->vsel_step;
	rdesc->vsel_reg = di->vol_reg;
	rdesc->vsel_mask = di->vsel_count - 1;
	rdesc->owner = THIS_MODULE;

	rdev = devm_regulator_register(di->dev, &di->desc, config);
	return PTR_ERR_OR_ZERO(rdev);
}

static const struct regmap_config fan53555_regmap_config = {
	.reg_bits = 8,
	.val_bits = 8,
};

static struct fan53555_platform_data *fan53555_parse_dt(struct device *dev,
					      struct device_node *np,
					      const struct regulator_desc *desc)
{
	struct fan53555_platform_data *pdata;
	int ret;
	u32 tmp;

	pdata = devm_kzalloc(dev, sizeof(*pdata), GFP_KERNEL);
	if (!pdata)
		return NULL;

	pdata->regulator = of_get_regulator_init_data(dev, np, desc);

	ret = of_property_read_u32(np, "fcs,suspend-voltage-selector",
				   &tmp);
	if (!ret)
		pdata->sleep_vsel_id = tmp;

	return pdata;
}

static const struct of_device_id __maybe_unused fan53555_dt_ids[] = {
	{
		.compatible = "fcs,fan53526",
		.data = (void *)FAN53526_VENDOR_FAIRCHILD,
	}, {
		.compatible = "fcs,fan53555",
		.data = (void *)FAN53555_VENDOR_FAIRCHILD
	}, {
		.compatible = "silergy,syr827",
		.data = (void *)FAN53555_VENDOR_SILERGY,
	}, {
		.compatible = "silergy,syr828",
		.data = (void *)FAN53555_VENDOR_SILERGY,
	}, {
		.compatible = "tcs,tcs4525",
		.data = (void *)FAN53555_VENDOR_TCS
	},
	{ }
};
MODULE_DEVICE_TABLE(of, fan53555_dt_ids);

static int fan53555_regulator_probe(struct i2c_client *client,
				const struct i2c_device_id *id)
{
	struct device_node *np = client->dev.of_node;
	struct fan53555_device_info *di;
	struct fan53555_platform_data *pdata;
	struct regulator_config config = { };
	struct regmap *regmap;
	unsigned int val;
	int ret;

	di = devm_kzalloc(&client->dev, sizeof(struct fan53555_device_info),
					GFP_KERNEL);
	if (!di)
		return -ENOMEM;

	pdata = dev_get_platdata(&client->dev);
	if (!pdata)
		pdata = fan53555_parse_dt(&client->dev, np, &di->desc);

	if (!pdata || !pdata->regulator) {
		dev_err(&client->dev, "Platform data not found!\n");
		return -ENODEV;
	}

	di->regulator = pdata->regulator;
	if (client->dev.of_node) {
		di->vendor =
			(unsigned long)of_device_get_match_data(&client->dev);
	} else {
		/* if no ramp constraint set, get the pdata ramp_delay */
		if (!di->regulator->constraints.ramp_delay) {
			if (pdata->slew_rate >= ARRAY_SIZE(slew_rates)) {
				dev_err(&client->dev, "Invalid slew_rate\n");
				return -EINVAL;
			}

			di->regulator->constraints.ramp_delay
					= slew_rates[pdata->slew_rate];
		}

		di->vendor = id->driver_data;
	}

	regmap = devm_regmap_init_i2c(client, &fan53555_regmap_config);
	if (IS_ERR(regmap)) {
		dev_err(&client->dev, "Failed to allocate regmap!\n");
		return PTR_ERR(regmap);
	}
	di->dev = &client->dev;
	i2c_set_clientdata(client, di);
	/* Get chip ID */
	ret = regmap_read(regmap, FAN53555_ID1, &val);
	if (ret < 0) {
		dev_err(&client->dev, "Failed to get chip ID!\n");
		return ret;
	}
	di->chip_id = val & DIE_ID;
	/* Get chip revision */
	ret = regmap_read(regmap, FAN53555_ID2, &val);
	if (ret < 0) {
		dev_err(&client->dev, "Failed to get chip Rev!\n");
		return ret;
	}
	di->chip_rev = val & DIE_REV;
	dev_info(&client->dev, "FAN53555 Option[%d] Rev[%d] Detected!\n",
				di->chip_id, di->chip_rev);
	/* Device init */
	ret = fan53555_device_setup(di, pdata);
	if (ret < 0) {
		dev_err(&client->dev, "Failed to setup device!\n");
		return ret;
	}
	/* Register regulator */
	config.dev = di->dev;
	config.init_data = di->regulator;
	config.regmap = regmap;
	config.driver_data = di;
	config.of_node = np;

	ret = fan53555_regulator_register(di, &config);
	if (ret < 0)
		dev_err(&client->dev, "Failed to register regulator!\n");
	return ret;

}

static const struct i2c_device_id fan53555_id[] = {
	{
		.name = "fan53526",
		.driver_data = FAN53526_VENDOR_FAIRCHILD
	}, {
		.name = "fan53555",
		.driver_data = FAN53555_VENDOR_FAIRCHILD
	}, {
		.name = "syr827",
		.driver_data = FAN53555_VENDOR_SILERGY
	}, {
		.name = "syr828",
		.driver_data = FAN53555_VENDOR_SILERGY
	}, {
		.name = "tcs4525",
		.driver_data = FAN53555_VENDOR_TCS
	},
	{ },
};
MODULE_DEVICE_TABLE(i2c, fan53555_id);

static struct i2c_driver fan53555_regulator_driver = {
	.driver = {
		.name = "fan53555-regulator",
		.of_match_table = of_match_ptr(fan53555_dt_ids),
	},
	.probe = fan53555_regulator_probe,
	.id_table = fan53555_id,
};

module_i2c_driver(fan53555_regulator_driver);

MODULE_AUTHOR("Yunfan Zhang <yfzhang@marvell.com>");
MODULE_DESCRIPTION("FAN53555 regulator driver");
MODULE_LICENSE("GPL v2");<|MERGE_RESOLUTION|>--- conflicted
+++ resolved
@@ -55,14 +55,6 @@
 
 #define FAN53555_NVOLTAGES	64	/* Numbers of voltages */
 #define FAN53526_NVOLTAGES	128
-#define TCS4525_NVOLTAGES	127	/* Numbers of voltages */
-
-#define TCS_VSEL_NSEL_MASK	0x7f
-#define TCS_VSEL0_MODE		(1 << 7)
-#define TCS_VSEL1_MODE		(1 << 6)
-
-#define TCS_SLEW_SHIFT		3
-#define TCS_SLEW_MASK		(0x3 < 3)
 
 #define TCS_VSEL_NSEL_MASK	0x7f
 #define TCS_VSEL0_MODE		(1 << 7)
@@ -383,11 +375,7 @@
 	/* Init voltage range and step */
 	di->vsel_min = 600000;
 	di->vsel_step = 6250;
-<<<<<<< HEAD
-	di->vsel_count = TCS4525_NVOLTAGES;
-=======
 	di->vsel_count = FAN53526_NVOLTAGES;
->>>>>>> 8e0eb2fb
 
 	return 0;
 }
