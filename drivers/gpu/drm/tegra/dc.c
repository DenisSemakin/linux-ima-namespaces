--- conflicted
+++ resolved
@@ -1845,10 +1845,6 @@
 				   bool prepare_bandwidth_transition)
 {
 	const struct tegra_plane_state *old_tegra_state, *new_tegra_state;
-<<<<<<< HEAD
-	const struct tegra_dc_state *old_dc_state, *new_dc_state;
-=======
->>>>>>> 6195eb15
 	u32 i, new_avg_bw, old_avg_bw, new_peak_bw, old_peak_bw;
 	const struct drm_plane_state *old_plane_state;
 	const struct drm_crtc_state *old_crtc_state;
@@ -1861,11 +1857,6 @@
 		return;
 
 	old_crtc_state = drm_atomic_get_old_crtc_state(state, crtc);
-<<<<<<< HEAD
-	old_dc_state = to_const_dc_state(old_crtc_state);
-	new_dc_state = to_const_dc_state(crtc->state);
-=======
->>>>>>> 6195eb15
 
 	if (!crtc->state->active) {
 		if (!old_crtc_state->active)
