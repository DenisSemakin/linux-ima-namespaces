--- conflicted
+++ resolved
@@ -427,8 +427,6 @@
 static inline void kvmppc_set_xics_phys(int cpu, unsigned long addr)
 {
 	paca[cpu].kvm_hstate.xics_phys = (void __iomem *)addr;
-<<<<<<< HEAD
-=======
 }
 
 static inline void kvmppc_set_xive_tima(int cpu,
@@ -437,7 +435,6 @@
 {
 	paca[cpu].kvm_hstate.xive_tima_phys = (void __iomem *)phys_addr;
 	paca[cpu].kvm_hstate.xive_tima_virt = virt_addr;
->>>>>>> fb7dcf72
 }
 
 static inline u32 kvmppc_get_xics_latch(void)
