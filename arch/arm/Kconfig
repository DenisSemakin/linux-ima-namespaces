--- conflicted
+++ resolved
@@ -1582,12 +1582,8 @@
 config ARCH_NR_GPIO
 	int
 	default 1024 if ARCH_SHMOBILE || ARCH_TEGRA
-<<<<<<< HEAD
 	default 355 if ARCH_U8500
-=======
-	default 350 if ARCH_U8500
 	default 264 if MACH_H4700
->>>>>>> a754a87c
 	default 0
 	help
 	  Maximum number of GPIOs in the system.
