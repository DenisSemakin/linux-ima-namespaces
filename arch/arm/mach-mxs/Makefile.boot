--- conflicted
+++ resolved
@@ -5,10 +5,7 @@
 	 imx23-stmp378x_devb.dtb \
 	 imx28-apx4devkit.dtb \
 	 imx28-cfa10036.dtb \
-<<<<<<< HEAD
-=======
 	 imx28-cfa10049.dtb \
->>>>>>> 84bae6c3
 	 imx28-evk.dtb \
 	 imx28-m28evk.dtb \
 	 imx28-tx28.dtb \