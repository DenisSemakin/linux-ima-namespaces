--- conflicted
+++ resolved
@@ -32,21 +32,4 @@
  */
 extern void s3c64xx_fb_gpio_setup_24bpp(void);
 
-<<<<<<< HEAD
-/**
- * s5pv210_fb_gpio_setup_24bpp() - S5PV210/S5PC110 setup function for 24bpp LCD
- *
- * Initialise the GPIO for an 24bpp LCD display on the RGB interface.
- */
-extern void s5pv210_fb_gpio_setup_24bpp(void);
-
-/**
- * exynos4_fimd0_gpio_setup_24bpp() - Exynos4 setup function for 24bpp LCD0
- *
- * Initialise the GPIO for an 24bpp LCD display on the RGB interface 0.
- */
-extern void exynos4_fimd0_gpio_setup_24bpp(void);
-
-=======
->>>>>>> f1ff4745
 #endif /* __PLAT_S3C_FB_H */