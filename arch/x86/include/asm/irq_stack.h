/* SPDX-License-Identifier: GPL-2.0 */
#ifndef _ASM_X86_IRQ_STACK_H
#define _ASM_X86_IRQ_STACK_H

#include <linux/ptrace.h>

#include <asm/processor.h>

#ifdef CONFIG_X86_64

/*
 * Macro to inline switching to an interrupt stack and invoking function
 * calls from there. The following rules apply:
 *
 * - Ordering:
 *
 *   1. Write the stack pointer into the top most place of the irq
 *	stack. This ensures that the various unwinders can link back to the
 *	original stack.
 *
 *   2. Switch the stack pointer to the top of the irq stack.
 *
 *   3. Invoke whatever needs to be done (@asm_call argument)
 *
 *   4. Pop the original stack pointer from the top of the irq stack
 *	which brings it back to the original stack where it left off.
 *
 * - Function invocation:
 *
 *   To allow flexible usage of the macro, the actual function code including
 *   the store of the arguments in the call ABI registers is handed in via
 *   the @asm_call argument.
 *
 * - Local variables:
 *
 *   @tos:
 *	The @tos variable holds a pointer to the top of the irq stack and
 *	_must_ be allocated in a non-callee saved register as this is a
 *	restriction coming from objtool.
 *
 *	Note, that (tos) is both in input and output constraints to ensure
 *	that the compiler does not assume that R11 is left untouched in
 *	case this macro is used in some place where the per cpu interrupt
 *	stack pointer is used again afterwards
 *
 * - Function arguments:
 *	The function argument(s), if any, have to be defined in register
 *	variables at the place where this is invoked. Storing the
 *	argument(s) in the proper register(s) is part of the @asm_call
 *
 * - Constraints:
 *
 *   The constraints have to be done very carefully because the compiler
 *   does not know about the assembly call.
 *
 *   output:
 *     As documented already above the @tos variable is required to be in
 *     the output constraints to make the compiler aware that R11 cannot be
 *     reused after the asm() statement.
 *
 *     For builds with CONFIG_UNWINDER_FRAME_POINTER, ASM_CALL_CONSTRAINT is
 *     required as well as this prevents certain creative GCC variants from
 *     misplacing the ASM code.
 *
 *  input:
 *    - func:
 *	  Immediate, which tells the compiler that the function is referenced.
 *
 *    - tos:
 *	  Register. The actual register is defined by the variable declaration.
 *
 *    - function arguments:
 *	  The constraints are handed in via the 'argconstr' argument list. They
 *	  describe the register arguments which are used in @asm_call.
 *
 *  clobbers:
 *     Function calls can clobber anything except the callee-saved
 *     registers. Tell the compiler.
 */
#define call_on_stack(stack, func, asm_call, argconstr...)		\
{									\
	register void *tos asm("r11");					\
									\
	tos = ((void *)(stack));					\
									\
	asm_inline volatile(						\
	"movq	%%rsp, (%[tos])				\n"		\
	"movq	%[tos], %%rsp				\n"		\
									\
	asm_call							\
									\
	"popq	%%rsp					\n"		\
									\
	: "+r" (tos), ASM_CALL_CONSTRAINT				\
	: [__func] "i" (func), [tos] "r" (tos) argconstr		\
	: "cc", "rax", "rcx", "rdx", "rsi", "rdi", "r8", "r9", "r10",	\
	  "memory"							\
	);								\
}

#define ASM_CALL_ARG0							\
	"call %P[__func]				\n"

#define ASM_CALL_ARG1							\
	"movq	%[arg1], %%rdi				\n"		\
	ASM_CALL_ARG0

#define ASM_CALL_ARG2							\
	"movq	%[arg2], %%rsi				\n"		\
	ASM_CALL_ARG1

#define ASM_CALL_ARG3							\
	"movq	%[arg3], %%rdx				\n"		\
	ASM_CALL_ARG2

#define call_on_irqstack(func, asm_call, argconstr...)			\
	call_on_stack(__this_cpu_read(hardirq_stack_ptr),		\
		      func, asm_call, argconstr)

/* Macros to assert type correctness for run_*_on_irqstack macros */
#define assert_function_type(func, proto)				\
	static_assert(__builtin_types_compatible_p(typeof(&func), proto))

#define assert_arg_type(arg, proto)					\
	static_assert(__builtin_types_compatible_p(typeof(arg), proto))

/*
 * Macro to invoke system vector and device interrupt C handlers.
 */
#define call_on_irqstack_cond(func, regs, asm_call, constr, c_args...)	\
{									\
	/*								\
	 * User mode entry and interrupt on the irq stack do not	\
	 * switch stacks. If from user mode the task stack is empty.	\
	 */								\
	if (user_mode(regs) || __this_cpu_read(hardirq_stack_inuse)) {	\
		irq_enter_rcu();					\
		func(c_args);						\
		irq_exit_rcu();						\
	} else {							\
		/*							\
		 * Mark the irq stack inuse _before_ and unmark _after_	\
		 * switching stacks. Interrupts are disabled in both	\
		 * places. Invoke the stack switch macro with the call	\
		 * sequence which matches the above direct invocation.	\
		 */							\
		__this_cpu_write(hardirq_stack_inuse, true);		\
		call_on_irqstack(func, asm_call, constr);		\
		__this_cpu_write(hardirq_stack_inuse, false);		\
	}								\
}

/*
 * Function call sequence for __call_on_irqstack() for system vectors.
 *
 * Note that irq_enter_rcu() and irq_exit_rcu() do not use the input
 * mechanism because these functions are global and cannot be optimized out
 * when compiling a particular source file which uses one of these macros.
 *
 * The argument (regs) does not need to be pushed or stashed in a callee
 * saved register to be safe vs. the irq_enter_rcu() call because the
 * clobbers already prevent the compiler from storing it in a callee
 * clobbered register. As the compiler has to preserve @regs for the final
 * call to idtentry_exit() anyway, it's likely that it does not cause extra
 * effort for this asm magic.
 */
#define ASM_CALL_SYSVEC							\
	"call irq_enter_rcu				\n"		\
	ASM_CALL_ARG1							\
	"call irq_exit_rcu				\n"

#define SYSVEC_CONSTRAINTS	, [arg1] "r" (regs)

#define run_sysvec_on_irqstack_cond(func, regs)				\
{									\
	assert_function_type(func, void (*)(struct pt_regs *));		\
	assert_arg_type(regs, struct pt_regs *);			\
									\
	call_on_irqstack_cond(func, regs, ASM_CALL_SYSVEC,		\
			      SYSVEC_CONSTRAINTS, regs);		\
}

/*
 * As in ASM_CALL_SYSVEC above the clobbers force the compiler to store
 * @regs and @vector in callee saved registers.
 */
#define ASM_CALL_IRQ							\
	"call irq_enter_rcu				\n"		\
	ASM_CALL_ARG2							\
	"call irq_exit_rcu				\n"

#define IRQ_CONSTRAINTS	, [arg1] "r" (regs), [arg2] "r" ((unsigned long)vector)

#define run_irq_on_irqstack_cond(func, regs, vector)			\
{									\
	assert_function_type(func, void (*)(struct pt_regs *, u32));	\
	assert_arg_type(regs, struct pt_regs *);			\
	assert_arg_type(vector, u32);					\
									\
	call_on_irqstack_cond(func, regs, ASM_CALL_IRQ,			\
			      IRQ_CONSTRAINTS, regs, vector);		\
}

<<<<<<< HEAD
#ifndef CONFIG_PREEMPT_RT
#define ASM_CALL_SOFTIRQ						\
	"call %P[__func]				\n"

=======
>>>>>>> a72fdfd2
/*
 * Macro to invoke __do_softirq on the irq stack. This is only called from
 * task context when bottom halves are about to be reenabled and soft
 * interrupts are pending to be processed. The interrupt stack cannot be in
 * use here.
 */
#define do_softirq_own_stack()						\
{									\
	__this_cpu_write(hardirq_stack_inuse, true);			\
	call_on_irqstack(__do_softirq, ASM_CALL_ARG0);			\
	__this_cpu_write(hardirq_stack_inuse, false);			\
}

#endif

#else /* CONFIG_X86_64 */
/* System vector handlers always run on the stack they interrupted. */
#define run_sysvec_on_irqstack_cond(func, regs)				\
{									\
	irq_enter_rcu();						\
	func(regs);							\
	irq_exit_rcu();							\
}

/* Switches to the irq stack within func() */
#define run_irq_on_irqstack_cond(func, regs, vector)			\
{									\
	irq_enter_rcu();						\
	func(regs, vector);						\
	irq_exit_rcu();							\
}

#endif /* !CONFIG_X86_64 */

#endif<|MERGE_RESOLUTION|>--- conflicted
+++ resolved
@@ -201,13 +201,7 @@
 			      IRQ_CONSTRAINTS, regs, vector);		\
 }
 
-<<<<<<< HEAD
 #ifndef CONFIG_PREEMPT_RT
-#define ASM_CALL_SOFTIRQ						\
-	"call %P[__func]				\n"
-
-=======
->>>>>>> a72fdfd2
 /*
  * Macro to invoke __do_softirq on the irq stack. This is only called from
  * task context when bottom halves are about to be reenabled and soft
