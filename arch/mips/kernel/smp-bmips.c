--- conflicted
+++ resolved
@@ -82,17 +82,12 @@
 	 * MIPS interrupt 2 (HW INT 0) is the CPU0 L1 controller output
 	 * MIPS interrupt 3 (HW INT 1) is the CPU1 L1 controller output
 	 */
-<<<<<<< HEAD
-	change_c0_brcm_cmt_intr(0xf8018000,
-					(0x02 << 27) | (0x03 << 15));
-=======
 	if (boot_cpu == 0)
 		cpu_hw_intr = 0x02;
 	else
 		cpu_hw_intr = 0x1d;
 
 	change_c0_brcm_cmt_intr(0xf8018000, (cpu_hw_intr << 27) | (0x03 << 15));
->>>>>>> 0f7dd1aa
 
 	/* single core, 2 threads (2 pipelines) */
 	max_cpus = 2;
